import os
import tarfile
from datetime import datetime
from snakemake.remote.GS import RemoteProvider as GSRemoteProvider
from snakemake.remote.HTTP import RemoteProvider as HTTPRemoteProvider

GS = GSRemoteProvider()
HTTP = HTTPRemoteProvider()

# Settings.
timeStamp = datetime.now().strftime('%Y-%m-%d')  # YYYY-MM-DD.
configfile: 'configuration.yaml'

# Extracting EFO version from the configuration and export to the environment:
EFO_version = config['global']['EFOVersion']
os.environ['EFO_VERSION'] = EFO_version

# The master list of all files with their local and remote filenames to avoid code duplication. Only the files specified
# in this list will be generated and uploaded by the "all" and "local" rules.
ALL_FILES = [
    ('baseline_expression.json.gz', GS.remote(f"{config['baselineExpression']['outputBucket']}/baseline_expression-{timeStamp}.json.gz")),
    ('cancer_biomarkers.json.gz', GS.remote(f"{config['cancerBiomarkers']['outputBucket']}/cancer_biomarkers-{timeStamp}.json.gz")),
    ('chembl.json.gz', GS.remote(f"{config['ChEMBL']['outputBucket']}/chembl-{timeStamp}.json.gz")),
    ('clingen.json.gz', GS.remote(f"{config['ClinGen']['outputBucket']}/clingen-{timeStamp}.json.gz")),
    ('clingen-Gene-Disease-Summary.csv', GS.remote(f"{config['ClinGen']['inputBucket']}/clingen-Gene-Disease-Summary-{timeStamp}.csv")),
    ('project_score.json.gz', GS.remote(f"{config['ProjectScore']['outputBucket']}/project_score-{timeStamp}.json.gz")),
    ('essentiality.json.gz', GS.remote(f"{config['Essentiality']['outputBucket']}/essentiality-{timeStamp}.json.gz")),
    ('gene_burden.json.gz', GS.remote(f"{config['GeneBurden']['outputBucket']}/gene_burden-{timeStamp}.json.gz")),
    ('gene2phenotype.json.gz', GS.remote(f"{config['Gene2Phenotype']['outputBucket']}/gene2phenotype-{timeStamp}.json.gz")),
    ('DDG2P.csv.gz', GS.remote(f"{config['Gene2Phenotype']['inputBucket']}/DDG2P-{timeStamp}.csv.gz")),
    ('EyeG2P.csv.gz', GS.remote(f"{config['Gene2Phenotype']['inputBucket']}/EyeG2P-{timeStamp}.csv.gz")),
    ('SkinG2P.csv.gz', GS.remote(f"{config['Gene2Phenotype']['inputBucket']}/SkinG2P-{timeStamp}.csv.gz")),
    ('CancerG2P.csv.gz', GS.remote(f"{config['Gene2Phenotype']['inputBucket']}/CancerG2P-{timeStamp}.csv.gz")),
    ('SkeletalG2P.csv.gz', GS.remote(f"{config['Gene2Phenotype']['inputBucket']}/SkeletalG2P-{timeStamp}.csv.gz")),
    ('HearingLossG2P.csv.gz', GS.remote(f"{config['Gene2Phenotype']['inputBucket']}/HearingLossG2P-{timeStamp}.csv.gz")),
    (config['ChemicalProbes']['probesExcelDump'], GS.remote(f"{config['ChemicalProbes']['inputBucket']}/config['ChemicalProbes']['probesExcelDump']-{timeStamp}.xlsx")),
    (config['ChemicalProbes']['probesMappingsTable'], GS.remote(f"{config['ChemicalProbes']['inputBucket']}/config['ChemicalProbes']['probesMappingsTable']-{timeStamp}.csv")),
    ('intogen.json.gz', GS.remote(f"{config['intOGen']['outputBucket']}/intogen-{timeStamp}.json.gz")),
    ('orphanet.json.gz', GS.remote(f"{config['Orphanet']['outputBucket']}/orphanet-{timeStamp}.json.gz")),
    ('genomics_england.json.gz', GS.remote(f"{config['PanelApp']['outputBucket']}/genomics_england-{timeStamp}.json.gz")),
    ('impc.json.gz', GS.remote(f"{config['IMPC']['evidenceOutputBucket']}/impc-{timeStamp}.json.gz")),
    ('mouse_phenotypes.json.gz', GS.remote(f"{config['IMPC']['phenotypesOutputBucket']}/mouse_phenotypes-{timeStamp}.json.gz")),
    ('progeny.json.gz', GS.remote(f"{config['PROGENy']['outputBucket']}/progeny-{timeStamp}.json.gz")),
    ('slapenrich.json.gz', GS.remote(f"{config['SLAPEnrich']['outputBucket']}/slapenrich-{timeStamp}.json.gz")),
    ('sysbio.json.gz', GS.remote(f"{config['SysBio']['outputBucket']}/sysbio-{timeStamp}.json.gz")),
    #('tep.json.gz', GS.remote(f"{config['TEP']['outputBucket']}/tep-{timeStamp}.json.gz")),
    ('safetyLiabilities.json.gz', GS.remote(f"{config['TargetSafety']['outputBucket']}/safetyLiabilities-{timeStamp}.json.gz")),
    ('chemicalProbes.json.gz', GS.remote(f"{config['ChemicalProbes']['outputBucket']}/chemicalProbes-{timeStamp}.json.gz")),
    ('crispr_screens.json.gz', GS.remote(f"{config['CrisprScreens']['outputBucket']}/crispr_screens-{timeStamp}.json.gz")),
    ('pharmacogenetics.json.gz', GS.remote(f"{config['Pharmacogenetics']['outputBucket']}/cttv012-{timeStamp}_pgkb.json.gz")),
    # PPP specific parsers:
    #('ot_crispr.json.gz', GS.remote(f"{config['OT_CRISPR']['outputBucket']}/ot_crispr-{timeStamp}.json.gz")),
    #('validation_lab.json.gz', GS.remote(f"{config['ValidationLab']['outputBucket']}/validation_lab-{timeStamp}.json.gz")),
    #('encore.json.gz', GS.remote(f"{config['Encore']['outputBucket']}/encore-{timeStamp}.json.gz"))
]
LOCAL_FILENAMES = [f[0] for f in ALL_FILES]
REMOTE_FILENAMES = [f[1] for f in ALL_FILES]

# Auxiliary rules.
rule help:                    # Print help comments for Snakefile.
    input: "Snakefile"
    shell:
        "sed -n 's/^rule//p' {input}"

rule all:                     # Generate all files and upload them to Google Cloud Storage with the current datestamps.
    input:
        LOCAL_FILENAMES
    output:
        REMOTE_FILENAMES + [f"{config['global']['logDir']}/evidence_parser-{timeStamp}.tar.gz"]
    run:
        # The way this works is that remote filenames are actually represented by Snakemake as pseudo-local files.
        # Snakemake will catch the "os.rename" (the same way it would have caught a "mv" call) and proceed with
        # uploading the files.
        for local_filename, remote_filename in zip(input, output[:-1]):
            os.rename(local_filename, remote_filename)
        # Compress, timestamp, and upload the logs.
        with tarfile.open(output[-1], 'w:gz') as archive:
            for filename in os.listdir('log'):
                archive.add(os.path.join('log', filename))

rule local:                   # Generate all files, but do not upload them.
    input:
        LOCAL_FILENAMES

# Data source parsers.
rule baselineExpression:      # Calculate baseline expression data from GTEx V8.
    params:
        gtex_source_data_path = config["baselineExpression"]["gtexSourceDataPath"],
        tissue_name_to_uberon_mapping_path = os.path.join(
            config['global']['curation_repo'],
            config['baselineExpression']['tissueNameToUberonMappingPath']
        ),
        schema = os.path.join(
            config['global']['schema'],
            config['baselineExpression']['schema']
        )
    output:
        "baseline_expression.json.gz"
    log:
        "log/baseline_expression.log"
    shell:
        """
        # In this and the following rules, the exec call redirects the output of all subsequent commands (both STDOUT
        # and STDERR) to the specified log file.
        exec &> {log}
        python modules/baseline_expression/baseline.py \
            --gtex-source-data-path {params.gtex_source_data_path} \
            --tissue-name-to-uberon-mapping-path {params.tissue_name_to_uberon_mapping_path} \
            --output-file-path {output}
        opentargets_validator --schema {params.schema} {output}
        """

rule essentiality:            # Process essentiality data from DepMap.
    params:
        tissue_mapping = f"{config['global']['curation_repo']}/{config['Essentiality']['depmap_tissue_mapping']}",
        schema = f"{config['global']['schema']}/schemas/gene-essentiality.json",
        input_folder = config['Essentiality']['inputBucket']
    output:
        'essentiality.json.gz'
    log:
        'log/essentiality.json.log'
    shell:
        """
        exec &> {log}
        # copy files from bucket to the home folder:
        gsutil -m cp -r "{params.input_folder}/*" ~/
        python modules/Essentiality.py \
            --depmap_input_folder  ~/ \
            --depmap_tissue_mapping {params.tissue_mapping} \
            --output_file {output}
        opentargets_validator --schema {params.schema} {output}
        """

rule cancerBiomarkers:        # Process the Cancers Biomarkers database from Cancer Genome Interpreter.
    input:
        biomarkers_table = GS.remote(config['cancerBiomarkers']['inputAssociationsTable']),
        source_table = GS.remote(config['cancerBiomarkers']['inputSourceTable']),
        disease_table = GS.remote(config['cancerBiomarkers']['inputDiseaseTable']),
        drug_index = GS.remote(config['cancerBiomarkers']['drugIndex'])
    params:
        schema = f"{config['global']['schema']}/schemas/disease_target_evidence.json"
    output:
        'cancer_biomarkers.json.gz'
    log:
        'log/cancer_biomarkers.log'
    shell:
        """
        exec &> {log}
        python modules/cancerBiomarkers.py \
          --biomarkers_table {input.biomarkers_table} \
          --source_table {input.source_table} \
          --disease_table {input.disease_table} \
          --drug_index {input.drug_index} \
          --output_file {output}
        opentargets_validator --schema {params.schema} {output}
        """

rule chembl:                  # Add the category of why a clinical trial has stopped early to the ChEMBL evidence.
    input:
        evidenceFile = GS.remote(config['ChEMBL']['evidence']),
        stopReasonCategories = GS.remote(config['ChEMBL']['stopReasonCategories'])
    params:
        schema = f"{config['global']['schema']}/schemas/disease_target_evidence.json"
    output:
        evidenceFile = 'chembl.json.gz'
    log:
        'log/chembl.log'
    shell:
        """
        exec &> {log}
        python modules/ChEMBL.py  \
            --chembl_evidence {input.evidenceFile} \
            --predictions {input.stopReasonCategories} \
            --output {output.evidenceFile}
        opentargets_validator --schema {params.schema} {output}
        """

rule clingen:                 # Process the Gene Validity Curations table from ClinGen.
    params:
        summaryTableWeb = config['ClinGen']['webSource'],
        cacheDir = config['global']['cacheDir'],
        schema = f"{config['global']['schema']}/schemas/disease_target_evidence.json"
    output:
        evidenceFile = 'clingen.json.gz',
        summaryTable = 'clingen-Gene-Disease-Summary.csv'
    log:
        'log/clingen.log'
    shell:
        """
        exec &> {log}
        # Download directly because HTTP RemoteProvider does not handle retries correctly.
        wget -q -O clingen_summary.csv {params.summaryTableWeb}
        # Retain the original summary table and store that in GCS.
        cp clingen_summary.csv {output.summaryTable}
        python modules/ClinGen.py \
          --input_file clingen_summary.csv \
          --output_file {output.evidenceFile} \
          --cache_dir {params.cacheDir} \
          --local
        opentargets_validator --schema {params.schema} {output.evidenceFile}
        """

rule projectScore:                  # Process cancer therapeutic targets using CRISPR–Cas9 screens.
    input:
        evidenceFile = GS.remote(config['ProjectScore']['geneScores']),
        cellTypesFile = GS.remote(config['ProjectScore']['cellLinesTable']),
        cell_passport_file = HTTP.remote({config['global']['cell_passport_file']})
    params:
        schema = f"{config['global']['schema']}/schemas/disease_target_evidence.json",
        uberontoCellLineMapping = f"{config['global']['curation_repo']}/{config['Essentiality']['depmap_tissue_mapping']}"
    output:
        evidenceFile = 'project_score.json.gz'
    log:
        'log/project_score.log'
    shell:
        """
        exec &> {log}
        python modules/ProjectScore.py \
            --evidence_file {input.evidenceFile} \
            --cell_types_file {input.cellTypesFile} \
            --cell_passport_file {input.cell_passport_file} \
            --cell_line_to_uberon_mapping {params.uberontoCellLineMapping} \
            --output_file {output.evidenceFile} 
        opentargets_validator --schema {params.schema} {output.evidenceFile}
        """

rule geneBurden:              # Processes gene burden data from various burden analyses
    input:
        azPhewasBinary = GS.remote(config['GeneBurden']['azPhewasBinary']),
        azPhewasQuant = GS.remote(config['GeneBurden']['azPhewasQuantitative']),
        azGenesLinks = GS.remote(config['GeneBurden']['azPhewasGenesLinks']),
        azPhenoLinks = GS.remote(config['GeneBurden']['azPhewasPhenotypesLinks']),
        curation = HTTP.remote(f"{config['global']['curation_repo']}/{config['GeneBurden']['curation']}"),
        genebass = GS.remote(config['GeneBurden']['genebass']),
        finngen = GS.remote(config['GeneBurden']['finngen']),
        finngen_manifest = HTTP.remote(f"{config['GeneBurden']['finngenManifest']}")
    output:
        evidenceFile = "gene_burden.json.gz"
    params:
        schema = f"{config['global']['schema']}/schemas/disease_target_evidence.json"
    log:
        'log/gene_burden.log'
    shell:
        """
        exec &> {log}
        python modules/GeneBurden.py \
            --az_binary_data {input.azPhewasBinary} \
            --az_quant_data {input.azPhewasQuant} \
            --az_genes_links {input.azGenesLinks} \
            --az_phenotypes_links {input.azPhenoLinks} \
            --curated_data {input.curation} \
            --genebass_data {input.genebass} \
            --finngen_data {input.finngen} \
            --finngen_manifest {input.finngen_manifest} \
            --output {output.evidenceFile}
        opentargets_validator --schema {params.schema} {output.evidenceFile}
        """

rule gene2Phenotype:          # Processes four gene panels from Gene2Phenotype
    input:
        ddPanel = HTTP.remote(config['Gene2Phenotype']['webSource_dd_panel']),
        eyePanel = HTTP.remote(config['Gene2Phenotype']['webSource_eye_panel']),
        skinPanel = HTTP.remote(config['Gene2Phenotype']['webSource_skin_panel']),
        cancerPanel = HTTP.remote(config['Gene2Phenotype']['webSource_cancer_panel']),
        cardiacPanel = HTTP.remote(config['Gene2Phenotype']['webSource_cardiac_panel']),
<<<<<<< HEAD
        skeletalPanel = HTTP.remote(config['Gene2Phenotype']['webSource_skeletal_panel'])
        hearingLossPanel = HTTP.remote(config['Gene2Phenotype']['webSource_hearing_loss_panel'])
=======
        skeletalPanel = HTTP.remote(config['Gene2Phenotype']['webSource_skeletal_panel']),
        hearingLossPanel = HTTP.remote(config['Gene2Phenotype']['webSource_hearing_loss_panel']),
>>>>>>> e247810e
    params:
        cacheDir = config['global']['cacheDir'],
        schema = f"{config['global']['schema']}/schemas/disease_target_evidence.json"
    output:
        ddBucket = 'DDG2P.csv.gz',
        eyeBucket = 'EyeG2P.csv.gz',
        skinBucket = 'SkinG2P.csv.gz',
        cancerBucket = 'CancerG2P.csv.gz',
        cardiacBucket = 'CardiacG2P.csv.gz',
        skeletalBucket = 'SkeletalG2P.csv.gz',
        hearingLossBucket = 'HearingLossG2P.csv.gz',
        evidenceFile = 'gene2phenotype.json.gz',
    log:
        'log/gene2Phenotype.log'
    shell:
        """
        exec &> {log}
        # Retain the inputs. They will be later uploaded to GCS.
        cp {input.ddPanel} {output.ddBucket}
        cp {input.eyePanel} {output.eyeBucket}
        cp {input.skinPanel} {output.skinBucket}
        cp {input.cancerPanel} {output.cancerBucket}
        cp {input.cardiacPanel} {output.cardiacBucket}
        cp {input.skeletalPanel} {output.skeletalBucket}
        cp {input.hearingLossPanel} {output.hearingLossBucket}
        python modules/Gene2Phenotype.py \
          --panels {input.ddPanel} {input.eyePanel} {input.skinPanel} {input.cancerPanel} {input.cardiacPanel} {input.skeletalPanel} {input.hearingLossPanel} \
          --output_file {output.evidenceFile} \
          --cache_dir {params.cacheDir}
        opentargets_validator --schema {params.schema} {output.evidenceFile}
        """

rule intogen:                 # Process cohorts and driver genes data from intOGen.
    input:
        inputGenes = GS.remote(config['intOGen']['inputAssociationsTable']),
        inputCohorts = GS.remote(config['intOGen']['inputCohortsTable']),
        diseaseMapping = config['intOGen']['diseaseMapping']
    params:
        schema = f"{config['global']['schema']}/schemas/disease_target_evidence.json"
    output:
        evidenceFile = 'intogen.json.gz'
    log:
        'log/intogen.log'
    shell:
        """
        exec &> {log}
        python modules/IntOGen.py \
          --inputGenes {input.inputGenes} \
          --inputCohorts {input.inputCohorts} \
          --diseaseMapping {input.diseaseMapping} \
          --outputFile {output.evidenceFile}
        opentargets_validator --schema {params.schema} {output.evidenceFile}
        """

rule orphanet:                # Process disease/target evidence from Orphanet.
    input:
        HTTP.remote(config['Orphanet']['webSource'])
    params:
        cacheDir = config['global']['cacheDir'],
        schema = f"{config['global']['schema']}/schemas/disease_target_evidence.json"
    output:
        'orphanet.json.gz'
    log:
        'log/orphanet.log'
    shell:
        """
        exec &> {log}
        python modules/Orphanet.py \
          --input_file {input} \
          --output_file {output} \
          --cache_dir {params.cacheDir}
        opentargets_validator --schema {params.schema} {output}
        """

rule panelApp:                # Process gene panels data curated by Genomics England.
    input:
        inputFile = GS.remote(config['PanelApp']['inputAssociationsTable'])
    params:
        cacheDir = config['global']['cacheDir'],
        schema = f"{config['global']['schema']}/schemas/disease_target_evidence.json"
    output:
        evidenceFile = 'genomics_england.json.gz'
    log:
        'log/genomics_england.log'
    shell:
        """
        exec &> {log}
        python modules/PanelApp.py \
          --input-file {input.inputFile} \
          --output-file {output.evidenceFile} \
          --cache_dir {params.cacheDir}
        opentargets_validator --schema {params.schema} {output.evidenceFile}
        """

rule impc:                    # Process target-disease evidence and mouseModels dataset by querying the IMPC SOLR API.
    params:
        cacheDir = config['global']['cacheDir'],
        schema = f"{config['global']['schema']}/schemas/disease_target_evidence.json"
    output:
        evidenceFile='impc.json.gz',
        mousePhenotypes='mouse_phenotypes.json.gz'
    log:
        'log/impc.log'
    shell:
        """
        exec &> {log}
        python modules/IMPC.py \
          --cache-dir {params.cacheDir} \
          --output-evidence {output.evidenceFile} \
          --output-mouse-phenotypes {output.mousePhenotypes} \
          --score-cutoff 41
        opentargets_validator --schema {params.schema} {output.evidenceFile}
        """

rule progeny:                 # Process gene expression data from TCGA derived from PROGENy.
    input:
        inputFile = GS.remote(config['PROGENy']['inputAssociationsTable']),
        diseaseMapping = config['PROGENy']['inputDiseaseMapping'],
        pathwayMapping = config['PROGENy']['inputPathwayMapping']
    params:
        schema = f"{config['global']['schema']}/schemas/disease_target_evidence.json"
    output:
        evidenceFile = 'progeny.json.gz'
    log:
        'log/progeny.log'
    shell:
        """
        exec &> {log}
        python modules/PROGENY.py \
          --inputFile {input.inputFile} \
          --diseaseMapping {input.diseaseMapping} \
          --pathwayMapping {input.pathwayMapping} \
          --outputFile {output.evidenceFile}
        opentargets_validator --schema {params.schema} {output.evidenceFile}
        """

rule slapenrich:              # Process cancer-target evidence strings derived from SLAPenrich.
    input:
        inputFile = GS.remote(config['SLAPEnrich']['inputAssociationsTable']),
        diseaseMapping = config['SLAPEnrich']['inputDiseaseMapping']
    params:
        schema = f"{config['global']['schema']}/schemas/disease_target_evidence.json"
    output:
        evidenceFile = 'slapenrich.json.gz'
    log:
        'log/slapenrich.log'
    shell:
        """
        exec &> {log}
        python modules/SLAPEnrich.py \
          --inputFile {input.inputFile} \
          --diseaseMapping {input.diseaseMapping} \
          --outputFile {output.evidenceFile}
        opentargets_validator --schema {params.schema} {output.evidenceFile}
        """

rule sysbio:                  # Process key driver genes for specific diseases that have been curated from Systems Biology papers.
    input:
        evidenceFile = GS.remote(config['SysBio']['inputAssociationsTable']),
        studyFile = GS.remote(config['SysBio']['inputStudyTable'])
    params:
        schema = f"{config['global']['schema']}/schemas/disease_target_evidence.json"
    output:
        evidenceFile = 'sysbio.json.gz'
    log:
        'log/sysbio.log'
    shell:
        """
        exec &> {log}
        python modules/SystemsBiology.py \
          --evidenceFile {input.evidenceFile} \
          --studyFile {input.studyFile} \
          --outputFile {output.evidenceFile}
        opentargets_validator --schema {params.schema} {output.evidenceFile}
        """

# --- Target annotation data sources parsers --- #
rule targetEnablingPackages:  # Fetching Target Enabling Packages (TEP) data from Structural Genomics Consortium
    params:
        schema = f"{config['global']['schema']}/schemas/TEP.json"
    output:
        'tep.json.gz'
    log:
        'log/tep.log'
    shell:
        """
        exec &> {log}
        python modules/TEP.py  \
          --output_file {output}
        opentargets_validator --schema {params.schema} {output}
        """

rule crisprScreens:           # Generating disease/target evidence based on various sources of CRISPR screens.
    params:
        schema = f"{config['global']['schema']}/schemas/disease_target_evidence.json",
        crispr_brain_mapping = f"{config['global']['curation_repo']}/{config['CrisprScreens']['crispr_brain_mapping']}"
    output:
        'crispr_screens.json.gz'
    log:
        'log/crispr_screens.log'
    shell:
        """
        exec &> {log}
        python modules/crispr_screens.py  \
            --crispr_brain_mapping {params.crispr_brain_mapping} \
            --output {output}
        opentargets_validator --schema {params.schema} {output}
        """

rule chemicalProbes:          # Process data from the Probes&Drugs portal.
    input:
        rawProbesExcel = HTTP.remote(f"https://www.probes-drugs.org/media/download/probes/{config['ChemicalProbes']['probesExcelDump']}"),
        probesXrefsTable = HTTP.remote(f"https://www.probes-drugs.org/media/download/id_mapping/{config['ChemicalProbes']['probesMappingsTable']}")
    params:
        schema = f"{config['global']['schema']}/schemas/chemical_probes.json"
    output:
        rawProbesExcel = config['ChemicalProbes']['probesExcelDump'],
        probesXrefsTable = config['ChemicalProbes']['probesMappingsTable'],
        evidenceFile = 'chemicalProbes.json.gz'
    log:
        'log/chemicalProbes.log'
    shell:
        """
        exec &> {log}
        # Retain the inputs. They will be later uploaded to GCS.
        cp {input.rawProbesExcel} {output.rawProbesExcel}
        cp {input.probesXrefsTable} {output.probesXrefsTable}
        python modules/chemicalProbes.py \
            --probes_excel_path {input.rawProbesExcel} \
            --probes_mappings_path {input.probesXrefsTable} \
            --output {output.evidenceFile}
        opentargets_validator --schema {params.schema} {output.evidenceFile}
        """

rule ot_crispr:               # Generating PPP evidence for OTAR CRISPR screens
    input:
        study_table = GS.remote(config['OT_CRISPR']['config']),
    params:
        data_folder = config['OT_CRISPR']['data_directory'],
        schema = f"{config['global']['schema']}/schemas/disease_target_evidence.json"
    output:
        'ot_crispr.json.gz'
    log:
        'log/ot_crispr.log'
    shell:
        """
        exec &> {log}
        
        # Fetching the data from the bucket to the home folder:
        mkdir -p ~/ot_crispr_data
        gsutil -m cp -r "{params.data_folder}/*" ~/ot_crispr_data/
        
        # Call parser script:
        python partner_preview_scripts/ot_crispr.py \
            --study_table {input.study_table} \
            --data_folder ~/ot_crispr_data \
            --output {output}
        
        # Validate schema:
        opentargets_validator --schema {params.schema} {output}
        """

rule encore:                  # Generating PPP evidence for ENCORE
    params:
        data_folder = config['Encore']['data_directory'],
        config = config['Encore']['config'],
        schema = f"{config['global']['schema']}/schemas/disease_target_evidence.json",
	cell_line_to_uberon_mapping = f"{config['global']['curation_repo']}/{config['Essentiality']['depmap_tissue_mapping']}"
    output:
        'encore.json.gz'
    input:
        cell_passport_table = HTTP.remote(config['global']['cell_passport_file'], keep_local=True),
    log:
        'log/encore.log'
    shell:
        """
        exec &> {log}

	# Fetching data from bucket to home folder:
	mkdir -p ~/encore_data
	gsutil -m cp -r "{params.data_folder}/*" ~/encore_data/

        python partner_preview_scripts/encore_parser.py \
            --output_file {output} \
            --parameter_file {params.config} \
            --data_folder ~/encore_data \
            --cell_passport_file {input.cell_passport_table} \
	    --cell_line_to_uberon_mapping {params.cell_line_to_uberon_mapping}
        opentargets_validator --schema {params.schema} {output}
        """

rule validation_lab:          # Generating PPP evidence for Validation Lab
    params:
        data_folder = config['ValidationLab']['data_directory'],
        config = config['ValidationLab']['config'],
        schema = f"{config['global']['schema']}/schemas/disease_target_evidence.json"
    input:
        cell_passport_table = HTTP.remote(config['global']['cell_passport_file'], keep_local=True),
    output:
        'validation_lab.json.gz'
    log:
        'log/validation_lab.log'
    shell:
        """
        exec &> {log}

	# Fetching data from bucket to home folder:
        mkdir -p ~/validation_lab_data
        gsutil -m cp -r "{params.data_folder}/*" ~/validation_lab_data/

        python partner_preview_scripts/ValidationLab.py \
            --parameter_file {params.config} \
            --data_folder ~/validation_lab_data \
            --cell_passport_file {input.cell_passport_table} \
            --output_file {output}
        opentargets_validator --schema {params.schema} {output}
        """

envvars:
    "OPENAI_API_KEY"

rule Pharmacogenetics:                     # Generating pharmacogenetics evidence
    input:
        evidenceFile = GS.remote(config['Pharmacogenetics']['evidence']),
    params:
        schema = f"{config['global']['schema']}/{config['Pharmacogenetics']['schema']}",
        phenotypes = f"{config['global']['curation_repo']}/{config['Pharmacogenetics']['phenotypes']}",
        phenotypes_optional_output = "pharmgkb_phenotypes.json",
        cache_dir = config['global']['cacheDir'],
        openai_api_key = os.environ['OPENAI_API_KEY']
    output:
        evidence = "pharmacogenetics.json.gz"
    log:
        'log/pharmacogenetics.log'
    shell:
        """
        exec &> {log}
        python modules/Pharmacogenetics.py \
            --pharmgkb_evidence_path {input.evidenceFile} \
            --extracted_phenotypes_path {params.phenotypes} \
            --openai_api_key {params.openai_api_key} \
            --output_evidence_path {output.evidence} \
            --output_phenotypes_path {params.phenotypes_optional_output} \
            --cache_dir {params.cache_dir}
        opentargets_validator --schema {params.schema} {output.evidence}
        """

rule targetSafety:            # Process data from different sources that describe target safety liabilities.
    input:
        toxcast = GS.remote(config['TargetSafety']['toxcast']),
        aopwiki = GS.remote(config['TargetSafety']['aopwiki']),
        pharmacogenetics = rules.Pharmacogenetics.output.evidence,
        brennan = GS.remote(config['TargetSafety']['brennan']),
    params:
        ae = f"{config['global']['curation_repo']}/{config['TargetSafety']['adverseEvents']}",
        sr = f"{config['global']['curation_repo']}/{config['TargetSafety']['safetyRisk']}",
        cache_dir = config['global']['cacheDir'],
        schema = f"{config['global']['schema']}/schemas/target_safety.json"
    output:
        'safetyLiabilities.json.gz'
    log:
        'log/safetyLiabilities.log'
    shell:
        """
        exec &> {log}
        python modules/TargetSafety.py  \
            --adverse_events {params.ae} \
            --safety_risk {params.sr} \
            --toxcast {input.toxcast} \
            --aopwiki {input.aopwiki} \
            --pharmacogenetics {input.pharmacogenetics} \
            --brennan {input.brennan} \
            --cache_dir {params.cache_dir} \
            --output {output}
        opentargets_validator --schema {params.schema} {output}
        """<|MERGE_RESOLUTION|>--- conflicted
+++ resolved
@@ -263,13 +263,8 @@
         skinPanel = HTTP.remote(config['Gene2Phenotype']['webSource_skin_panel']),
         cancerPanel = HTTP.remote(config['Gene2Phenotype']['webSource_cancer_panel']),
         cardiacPanel = HTTP.remote(config['Gene2Phenotype']['webSource_cardiac_panel']),
-<<<<<<< HEAD
         skeletalPanel = HTTP.remote(config['Gene2Phenotype']['webSource_skeletal_panel'])
         hearingLossPanel = HTTP.remote(config['Gene2Phenotype']['webSource_hearing_loss_panel'])
-=======
-        skeletalPanel = HTTP.remote(config['Gene2Phenotype']['webSource_skeletal_panel']),
-        hearingLossPanel = HTTP.remote(config['Gene2Phenotype']['webSource_hearing_loss_panel']),
->>>>>>> e247810e
     params:
         cacheDir = config['global']['cacheDir'],
         schema = f"{config['global']['schema']}/schemas/disease_target_evidence.json"
