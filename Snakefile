import os
import tarfile
from datetime import datetime
from snakemake.remote.GS import RemoteProvider as GSRemoteProvider
from snakemake.remote.HTTP import RemoteProvider as HTTPRemoteProvider

GS = GSRemoteProvider()
HTTP = HTTPRemoteProvider()

# Settings.
timeStamp = datetime.now().strftime('%Y-%m-%d')  # YYYY-MM-DD.
configfile: 'configuration.yaml'

# Extracting EFO version from the configuration and export to the environment:
EFO_version = config['global']['EFOVersion']
os.environ['EFO_VERSION'] = EFO_version

# The master list of all files with their local and remote filenames to avoid code duplication. Only the files specified
# in this list will be generated and uploaded by the "all" and "local" rules.
ALL_FILES = [
    ('cancer_biomarkers.json.gz', GS.remote(f"{config['cancerBiomarkers']['outputBucket']}/cancer_biomarkers-{timeStamp}.json.gz")),
    ('chembl.json.gz', GS.remote(f"{config['ChEMBL']['outputBucket']}/chembl-{timeStamp}.json.gz")),
    ('clingen.json.gz', GS.remote(f"{config['ClinGen']['outputBucket']}/clingen-{timeStamp}.json.gz")),
    ('clingen-Gene-Disease-Summary.csv', GS.remote(f"{config['ClinGen']['inputBucket']}/clingen-Gene-Disease-Summary-{timeStamp}.csv")),
    ('crispr.json.gz', GS.remote(f"{config['CRISPR']['outputBucket']}/crispr-{timeStamp}.json.gz")),
    ('gene_burden.json.gz', GS.remote(f"{config['GeneBurden']['outputBucket']}/gene_burden-{timeStamp}.json.gz")),
    ('gene2phenotype.json.gz', GS.remote(f"{config['Gene2Phenotype']['outputBucket']}/gene2phenotype-{timeStamp}.json.gz")),
    ('DDG2P.csv.gz', GS.remote(f"{config['Gene2Phenotype']['inputBucket']}/DDG2P-{timeStamp}.csv.gz")),
    ('EyeG2P.csv.gz', GS.remote(f"{config['Gene2Phenotype']['inputBucket']}/EyeG2P-{timeStamp}.csv.gz")),
    ('SkinG2P.csv.gz', GS.remote(f"{config['Gene2Phenotype']['inputBucket']}/SkinG2P-{timeStamp}.csv.gz")),
    ('CancerG2P.csv.gz', GS.remote(f"{config['Gene2Phenotype']['inputBucket']}/CancerG2P-{timeStamp}.csv.gz")),
    ('pd_export_01_2023_probes_standardized.xlsx', GS.remote(f"{config['ChemicalProbes']['inputBucket']}/pd_export_01_2023_probes_standardized-{timeStamp}.xlsx")),
    ('pd_export_01_2023_links_standardized.csv', GS.remote(f"{config['ChemicalProbes']['inputBucket']}/pd_export_01_2023_links_standardized-{timeStamp}.csv")),
    ('intogen.json.gz', GS.remote(f"{config['intOGen']['outputBucket']}/intogen-{timeStamp}.json.gz")),
    ('orphanet.json.gz', GS.remote(f"{config['Orphanet']['outputBucket']}/orphanet-{timeStamp}.json.gz")),
    ('genomics_england.json.gz', GS.remote(f"{config['PanelApp']['outputBucket']}/genomics_england-{timeStamp}.json.gz")),
    ('impc.json.gz', GS.remote(f"{config['IMPC']['evidenceOutputBucket']}/impc-{timeStamp}.json.gz")),
    ('mouse_phenotypes.json.gz', GS.remote(f"{config['IMPC']['phenotypesOutputBucket']}/mouse_phenotypes-{timeStamp}.json.gz")),
    ('progeny.json.gz', GS.remote(f"{config['PROGENy']['outputBucket']}/progeny-{timeStamp}.json.gz")),
    ('slapenrich.json.gz', GS.remote(f"{config['SLAPEnrich']['outputBucket']}/slapenrich-{timeStamp}.json.gz")),
    ('sysbio.json.gz', GS.remote(f"{config['SysBio']['outputBucket']}/sysbio-{timeStamp}.json.gz")),
    ('tep.json.gz', GS.remote(f"{config['TEP']['outputBucket']}/tep-{timeStamp}.json.gz")),
    ('safetyLiabilities.json.gz', GS.remote(f"{config['TargetSafety']['outputBucket']}/safetyLiabilities-{timeStamp}.json.gz")),
<<<<<<< HEAD
    ('chemicalProbes.json.gz', GS.remote(f"{config['ChemicalProbes']['outputBucket']}/chemicalProbes-{timeStamp}.json.gz")),
=======
    ('crispr_screens.json.gz', GS.remote(f"{config['CrisprScreens']['outputBucket']}/crispr_screens-{timeStamp}.json.gz")),
>>>>>>> ba4f1310
]
LOCAL_FILENAMES = [f[0] for f in ALL_FILES]
REMOTE_FILENAMES = [f[1] for f in ALL_FILES]

# At this point parsing the PPP datasources are not yet as integrated as to add these files to the complete set of output:
PPP_sources = [
    ('ot_crispr.json.gz', GS.remote(f"{config['OT_CRISPR']['outputBucket']}/ot_crispr-{timeStamp}.json.gz")),
    ('validation_lab.json.gz', GS.remote(f"{config['ValidationLab']['outputBucket']}/validation_lab-{timeStamp}.json.gz")),
    ('encore.json.gz', GS.remote(f"{config['Encore']['outputBucket']}/encore-{timeStamp}.json.gz"))
]

# Auxiliary rules.
rule help:                    # Print help comments for Snakefile.
    input: "Snakefile"
    shell:
        "sed -n 's/^rule//p' {input}"

rule all:                     # Generate all files and upload them to Google Cloud Storage with the current datestamps.
    input:
        LOCAL_FILENAMES
    output:
        REMOTE_FILENAMES + [f"{config['global']['logDir']}/evidence_parser-{timeStamp}.tar.gz"]
    run:
        # The way this works is that remote filenames are actually represented by Snakemake as pseudo-local files.
        # Snakemake will catch the "os.rename" (the same way it would have caught a "mv" call) and proceed with
        # uploading the files.
        for local_filename, remote_filename in zip(input, output[:-1]):
            os.rename(local_filename, remote_filename)
        # Compress, timestamp, and upload the logs.
        with tarfile.open(output[-1], 'w:gz') as archive:
            for filename in os.listdir('log'):
                archive.add(os.path.join('log', filename))

rule local:                   # Generate all files, but do not upload them.
    input:
        LOCAL_FILENAMES

# Data source parsers.
rule cancerBiomarkers:        # Process the Cancers Biomarkers database from Cancer Genome Interpreter.
    input:
        biomarkers_table = GS.remote(config['cancerBiomarkers']['inputAssociationsTable']),
        source_table = GS.remote(config['cancerBiomarkers']['inputSourceTable']),
        disease_table = GS.remote(config['cancerBiomarkers']['inputDiseaseTable']),
        drug_index = GS.remote(config['cancerBiomarkers']['drugIndex'])
    params:
        schema = f"{config['global']['schema']}/schemas/disease_target_evidence.json"
    output:
        'cancer_biomarkers.json.gz'
    log:
        'log/cancer_biomarkers.log'
    shell:
        """
        # In this and the following rules, the exec call redirects the output of all subsequent commands (both STDOUT
        # and STDERR) to the specified log file.
        exec &> {log}
        python modules/cancerBiomarkers.py \
          --biomarkers_table {input.biomarkers_table} \
          --source_table {input.source_table} \
          --disease_table {input.disease_table} \
          --drug_index {input.drug_index} \
          --output_file {output}
        opentargets_validator --schema {params.schema} {output}
        """

rule chembl:                  # Add the category of why a clinical trial has stopped early to the ChEMBL evidence.
    input:
        evidenceFile = GS.remote(config['ChEMBL']['evidence']),
        stopReasonCategories = GS.remote(config['ChEMBL']['stopReasonCategories'])
    params:
        schema = f"{config['global']['schema']}/schemas/disease_target_evidence.json"
    output:
        evidenceFile = 'chembl.json.gz'
    log:
        'log/chembl.log'
    shell:
        """
        exec &> {log}
        python modules/ChEMBL.py  \
            --chembl_evidence {input.evidenceFile} \
            --predictions {input.stopReasonCategories} \
            --output {output.evidenceFile}
        opentargets_validator --schema {params.schema} {output}
        """

rule clingen:                 # Process the Gene Validity Curations table from ClinGen.
    params:
        summaryTableWeb = config['ClinGen']['webSource'],
        cacheDir = config['global']['cacheDir'],
        schema = f"{config['global']['schema']}/schemas/disease_target_evidence.json"
    output:
        evidenceFile = 'clingen.json.gz',
        summaryTable = 'clingen-Gene-Disease-Summary.csv'
    log:
        'log/clingen.log'
    shell:
        """
        exec &> {log}
        # Download directly because HTTP RemoteProvider does not handle retries correctly.
        wget -q -O clingen_summary.csv {params.summaryTableWeb}
        # Retain the original summary table and store that in GCS.
        cp clingen_summary.csv {output.summaryTable}
        python modules/ClinGen.py \
          --input_file clingen_summary.csv \
          --output_file {output.evidenceFile} \
          --cache_dir {params.cacheDir} \
          --local
        opentargets_validator --schema {params.schema} {output.evidenceFile}
        """

rule crispr:                  # Process cancer therapeutic targets using CRISPR–Cas9 screens.
    input:
        evidenceFile = GS.remote(config['CRISPR']['inputAssociationsTable']),
        descriptionsFile = GS.remote(config['CRISPR']['inputDescriptionsTable']),
        cellTypesFile = GS.remote(config['CRISPR']['inputCellTypesTable'])
    params:
        schema = f"{config['global']['schema']}/schemas/disease_target_evidence.json"
    output:
        evidenceFile = 'crispr.json.gz'
    log:
        'log/crispr.log'
    shell:
        """
        exec &> {log}
        python modules/CRISPR.py \
          --evidence_file {input.evidenceFile} \
          --descriptions_file {input.descriptionsFile} \
          --cell_types_file {input.cellTypesFile} \
          --output_file {output.evidenceFile}
        opentargets_validator --schema {params.schema} {output.evidenceFile}
        """

rule geneBurden:              # Processes gene burden data from various burden analyses
    input:
        azPhewasBinary = GS.remote(config['GeneBurden']['azPhewasBinary']),
        azPhewasQuant = GS.remote(config['GeneBurden']['azPhewasQuantitative']),
        curation = HTTP.remote(f"{config['global']['curation_repo']}/{config['GeneBurden']['curation']}"),
        genebass = GS.remote(config['GeneBurden']['genebass']),
    output:
        evidenceFile = "gene_burden.json.gz"
    params:
        schema = f"{config['global']['schema']}/schemas/disease_target_evidence.json"
    log:
        'log/gene_burden.log'
    shell:
        """
        exec &> {log}
        python modules/GeneBurden.py \
            --az_binary_data {input.azPhewasBinary} \
            --az_quant_data {input.azPhewasQuant} \
            --curated_data {input.curation} \
            --genebass_data {input.genebass} \
            --output {output.evidenceFile}
        opentargets_validator --schema {params.schema} {output.evidenceFile}
        """

rule gene2Phenotype:          # Processes four gene panels from Gene2Phenotype
    input:
        ddPanel = HTTP.remote(config['Gene2Phenotype']['webSource_dd_panel']),
        eyePanel = HTTP.remote(config['Gene2Phenotype']['webSource_eye_panel']),
        skinPanel = HTTP.remote(config['Gene2Phenotype']['webSource_skin_panel']),
        cancerPanel = HTTP.remote(config['Gene2Phenotype']['webSource_cancer_panel']),
        cardiacPanel = HTTP.remote(config['Gene2Phenotype']['webSource_cardiac_panel'])
    params:
        cacheDir = config['global']['cacheDir'],
        schema = f"{config['global']['schema']}/schemas/disease_target_evidence.json"
    output:
        ddBucket = 'DDG2P.csv.gz',
        eyeBucket = 'EyeG2P.csv.gz',
        skinBucket = 'SkinG2P.csv.gz',
        cancerBucket = 'CancerG2P.csv.gz',
        cardiacBucket = 'CardiacG2P.csv.gz',
        evidenceFile = 'gene2phenotype.json.gz'
    log:
        'log/gene2Phenotype.log'
    shell:
        """
        exec &> {log}
        # Retain the inputs. They will be later uploaded to GCS.
        cp {input.ddPanel} {output.ddBucket}
        cp {input.eyePanel} {output.eyeBucket}
        cp {input.skinPanel} {output.skinBucket}
        cp {input.cancerPanel} {output.cancerBucket}
        cp {input.cardiacPanel} {output.cardiacBucket}
        python modules/Gene2Phenotype.py \
          --dd_panel {input.ddPanel} \
          --eye_panel {input.eyePanel} \
          --skin_panel {input.skinPanel} \
          --cancer_panel {input.cancerPanel} \
          --cardiac_panel {input.cardiacPanel} \
          --output_file {output.evidenceFile} \
          --cache_dir {params.cacheDir} \
          --local
        opentargets_validator --schema {params.schema} {output.evidenceFile}
        """

rule intogen:                 # Process cohorts and driver genes data from intOGen.
    input:
        inputGenes = GS.remote(config['intOGen']['inputAssociationsTable']),
        inputCohorts = GS.remote(config['intOGen']['inputCohortsTable']),
        diseaseMapping = config['intOGen']['diseaseMapping']
    params:
        schema = f"{config['global']['schema']}/schemas/disease_target_evidence.json"
    output:
        evidenceFile = 'intogen.json.gz'
    log:
        'log/intogen.log'
    shell:
        """
        exec &> {log}
        python modules/IntOGen.py \
          --inputGenes {input.inputGenes} \
          --inputCohorts {input.inputCohorts} \
          --diseaseMapping {input.diseaseMapping} \
          --outputFile {output.evidenceFile}
        opentargets_validator --schema {params.schema} {output.evidenceFile}
        """

rule orphanet:                # Process disease/target evidence from Orphanet.
    input:
        HTTP.remote(config['Orphanet']['webSource'])
    params:
        cacheDir = config['global']['cacheDir'],
        schema = f"{config['global']['schema']}/schemas/disease_target_evidence.json"
    output:
        'orphanet.json.gz'
    log:
        'log/orphanet.log'
    shell:
        """
        exec &> {log}
        python modules/Orphanet.py \
          --input_file {input} \
          --output_file {output} \
          --cache_dir {params.cacheDir}
        opentargets_validator --schema {params.schema} {output}
        """

rule panelApp:                # Process gene panels data curated by Genomics England.
    input:
        inputFile = GS.remote(config['PanelApp']['inputAssociationsTable'])
    params:
        cacheDir = config['global']['cacheDir'],
        schema = f"{config['global']['schema']}/schemas/disease_target_evidence.json"
    output:
        evidenceFile = 'genomics_england.json.gz'
    log:
        'log/genomics_england.log'
    shell:
        """
        exec &> {log}
        python modules/PanelApp.py \
          --input-file {input.inputFile} \
          --output-file {output.evidenceFile} \
          --cache_dir {params.cacheDir}
        opentargets_validator --schema {params.schema} {output.evidenceFile}
        """

rule impc:                    # Process target-disease evidence and mouseModels dataset by querying the IMPC SOLR API.
    params:
        cacheDir = config['global']['cacheDir'],
        schema = f"{config['global']['schema']}/schemas/disease_target_evidence.json"
    output:
        evidenceFile='impc.json.gz',
        mousePhenotypes='mouse_phenotypes.json.gz'
    log:
        'log/impc.log'
    shell:
        """
        exec &> {log}
        python modules/IMPC.py \
          --cache-dir {params.cacheDir} \
          --output-evidence {output.evidenceFile} \
          --output-mouse-phenotypes {output.mousePhenotypes} \
          --score-cutoff 41
        opentargets_validator --schema {params.schema} {output.evidenceFile}
        """

rule progeny:                 # Process gene expression data from TCGA derived from PROGENy.
    input:
        inputFile = GS.remote(config['PROGENy']['inputAssociationsTable']),
        diseaseMapping = config['PROGENy']['inputDiseaseMapping'],
        pathwayMapping = config['PROGENy']['inputPathwayMapping']
    params:
        schema = f"{config['global']['schema']}/schemas/disease_target_evidence.json"
    output:
        evidenceFile = 'progeny.json.gz'
    log:
        'log/progeny.log'
    shell:
        """
        exec &> {log}
        python modules/PROGENY.py \
          --inputFile {input.inputFile} \
          --diseaseMapping {input.diseaseMapping} \
          --pathwayMapping {input.pathwayMapping} \
          --outputFile {output.evidenceFile}
        opentargets_validator --schema {params.schema} {output.evidenceFile}
        """

rule slapenrich:              # Process cancer-target evidence strings derived from SLAPenrich.
    input:
        inputFile = GS.remote(config['SLAPEnrich']['inputAssociationsTable']),
        diseaseMapping = config['SLAPEnrich']['inputDiseaseMapping']
    params:
        schema = f"{config['global']['schema']}/schemas/disease_target_evidence.json"
    output:
        evidenceFile = 'slapenrich.json.gz'
    log:
        'log/slapenrich.log'
    shell:
        """
        exec &> {log}
        python modules/SLAPEnrich.py \
          --inputFile {input.inputFile} \
          --diseaseMapping {input.diseaseMapping} \
          --outputFile {output.evidenceFile}
        opentargets_validator --schema {params.schema} {output.evidenceFile}
        """

rule sysbio:                  # Process key driver genes for specific diseases that have been curated from Systems Biology papers.
    input:
        evidenceFile = GS.remote(config['SysBio']['inputAssociationsTable']),
        studyFile = GS.remote(config['SysBio']['inputStudyTable'])
    params:
        schema = f"{config['global']['schema']}/schemas/disease_target_evidence.json"
    output:
        evidenceFile = 'sysbio.json.gz'
    log:
        'log/sysbio.log'
    shell:
        """
        exec &> {log}
        python modules/SystemsBiology.py \
          --evidenceFile {input.evidenceFile} \
          --studyFile {input.studyFile} \
          --outputFile {output.evidenceFile}
        opentargets_validator --schema {params.schema} {output.evidenceFile}
        """

# --- Target annotation data sources parsers --- #
rule targetEnablingPackages:  # Fetching Target Enabling Packages (TEP) data from Structural Genomics Consortium
    params:
        schema = f"{config['global']['schema']}/schemas/TEP.json"
    output:
        'tep.json.gz'
    log:
        'log/tep.log'
    shell:
        """
        exec &> {log}
        python modules/TEP.py  \
          --output_file {output}
        opentargets_validator --schema {params.schema} {output}
        """

rule crisprScreens:           # Generating disease/target evidence based on various sources of CRISPR screens.
    params:
        schema = f"{config['global']['schema']}/schemas/disease_target_evidence.json",
        crispr_brain_mapping = f"{config['global']['curation_repo']}/{config['CrisprScreens']['crispr_brain_mapping']}"
    output:
        'crispr_screens.json.gz'
    log:
        'log/crispr_screens.log'
    shell:
        """
        exec &> {log}
        python modules/crispr_screens.py  \
            --crispr_brain_mapping {params.crispr_brain_mapping} \
            --output {output}
        opentargets_validator --schema {params.schema} {output}
        """


rule targetSafety:            # Process data from different sources that describe target safety liabilities.
    input:
        toxcast = GS.remote(config['TargetSafety']['toxcast']),
        aopwiki = GS.remote(config['TargetSafety']['aopwiki'])
    params:
        ae = f"{config['global']['curation_repo']}/{config['TargetSafety']['adverseEvents']}",
        sr = f"{config['global']['curation_repo']}/{config['TargetSafety']['safetyRisk']}",
        schema = f"{config['global']['schema']}/schemas/opentargets_target_safety.json"
    output:
        'safetyLiabilities.json.gz'
    log:
        'log/safetyLiabilities.log'
    shell:
        """
        exec &> {log}
        python modules/TargetSafety.py  \
            --adverse_events {params.ae} \
            --safety_risk {params.sr} \
            --toxcast {input.toxcast} \
            --aopwiki {input.aopwiki} \
            --output {output}
        opentargets_validator --schema {params.schema} {output}
        """

<<<<<<< HEAD
rule chemicalProbes:          # Process data from the Probes&Drugs portal.
    input:
        rawProbesExcel = HTTP.remote(config['ChemicalProbes']['probesExcelDump']),
        probesXrefsTable = HTTP.remote(config['ChemicalProbes']['probesMappingsTable'])
    params:
        schema = f"{config['global']['schema']}/chemical_probes.json"
    output:
        rawProbesExcel = 'pd_export_01_2023_probes_standardized.xlsx',
        probesXrefsTable = 'pd_export_01_2023_links_standardized.csv',
        evidenceFile = 'chemicalProbes.json.gz'
    log:
        'log/chemicalProbes.log'
    shell:
        """
        exec &> {log}
        # Retain the inputs. They will be later uploaded to GCS.
        cp {input.rawProbesExcel} {output.rawProbesExcel}
        cp {input.probesXrefsTable} {output.probesXrefsTable}
        python modules/ChemicalProbes.py \
            --probes_excel_path {input.rawProbesExcel} \
            --probes_mappings_path {input.probesXrefsTable} \
            --output {output.evidenceFile}
        opentargets_validator --schema {params.schema} {output.evidenceFile}
        """


        
=======
rule ot_crispr:               # Generating PPP evidence for OTAR CRISPR screens
    params:
        data_folder = config['OT_CRISPR']['data_directory'],
        study_table = config['OT_CRISPR']['config'],
        schema = f"{config['global']['schema']}/schemas/disease_target_evidence.json"
    output:
        'ot_crispr.json.gz'
    log:
        'log/ot_crispr.log'
    shell:
        """
        exec &> {log}
        python partner_preview_scripts/ot_crispr.py \
            --study_table {params.study_table} \
            --data_folder {params.data_folder} \
            --output {output}
        opentargets_validator --schema {params.schema} {output}
        """

rule encore:                  # Generating PPP evidence for ENCORE
    params:
        data_folder = config['Encore']['data_directory'],
        config = config['Encore']['config'],
        schema = f"{config['global']['schema']}/schemas/disease_target_evidence.json"
    output:
        'encore.json.gz'
    input:
        cell_passport_table = HTTP.remote(config['global']['cell_passport_file'], keep_local=True),
    log:
        'log/encore.log'
    shell:
        """
        exec &> {log}
        python partner_preview_scripts/encore_parser.py \
            --output_file {output} \
            --parameter_file {params.config} \
            --data_folder {params.data_folder} \
            --cell_passport_file {input.cell_passport_table}
        opentargets_validator --schema {params.schema} {output}
        """

rule validation_lab:          # Generating PPP evidence for Validation Lab
    params:
        data_folder = config['ValidationLab']['data_directory'],
        config = config['ValidationLab']['config'],
        schema = f"{config['global']['schema']}/schemas/disease_target_evidence.json"
    input:
        cell_passport_table = HTTP.remote(config['global']['cell_passport_file'], keep_local=True),
    output:
        'validation_lab.json.gz'
    log:
        'log/validation_lab.log'
    shell:
        """
        exec &> {log}
        python partner_preview_scripts/ValidationLab.py \
            --parameter_file {params.config} \
            --data_folder {params.data_folder} \
            --cell_passport_file {input.cell_passport_table} \
            --output_file {output}
        opentargets_validator --schema {params.schema} {output}
        """

rule PPP:                     # Moving local PPP evidence to the destination bucket.
    input:
        [source[0] for source in PPP_sources]
    output:
        [source[1] for source in PPP_sources]
    run:
        for source in PPP_sources:
            os.rename(source[0], source[1])
>>>>>>> ba4f1310
<|MERGE_RESOLUTION|>--- conflicted
+++ resolved
@@ -41,11 +41,8 @@
     ('sysbio.json.gz', GS.remote(f"{config['SysBio']['outputBucket']}/sysbio-{timeStamp}.json.gz")),
     ('tep.json.gz', GS.remote(f"{config['TEP']['outputBucket']}/tep-{timeStamp}.json.gz")),
     ('safetyLiabilities.json.gz', GS.remote(f"{config['TargetSafety']['outputBucket']}/safetyLiabilities-{timeStamp}.json.gz")),
-<<<<<<< HEAD
     ('chemicalProbes.json.gz', GS.remote(f"{config['ChemicalProbes']['outputBucket']}/chemicalProbes-{timeStamp}.json.gz")),
-=======
     ('crispr_screens.json.gz', GS.remote(f"{config['CrisprScreens']['outputBucket']}/crispr_screens-{timeStamp}.json.gz")),
->>>>>>> ba4f1310
 ]
 LOCAL_FILENAMES = [f[0] for f in ALL_FILES]
 REMOTE_FILENAMES = [f[1] for f in ALL_FILES]
@@ -443,7 +440,6 @@
         opentargets_validator --schema {params.schema} {output}
         """
 
-<<<<<<< HEAD
 rule chemicalProbes:          # Process data from the Probes&Drugs portal.
     input:
         rawProbesExcel = HTTP.remote(config['ChemicalProbes']['probesExcelDump']),
@@ -468,10 +464,7 @@
             --output {output.evidenceFile}
         opentargets_validator --schema {params.schema} {output.evidenceFile}
         """
-
-
         
-=======
 rule ot_crispr:               # Generating PPP evidence for OTAR CRISPR screens
     params:
         data_folder = config['OT_CRISPR']['data_directory'],
@@ -543,4 +536,3 @@
     run:
         for source in PPP_sources:
             os.rename(source[0], source[1])
->>>>>>> ba4f1310
