--- conflicted
+++ resolved
@@ -83,11 +83,7 @@
 
     @staticmethod
     def parse_MAGeCK_file(row: pd.Series) -> pd.DataFrame:
-<<<<<<< HEAD
-        """This function returns a pandas dataframe of the filtered datafile"""
-=======
         """This function returns a pandas dataframe with the datafile and with properly named columns"""
->>>>>>> 2d1b0375
 
         datafile = row['dataFile']
         filterColumn = row['filterColumn']
