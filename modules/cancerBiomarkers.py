--- conflicted
+++ resolved
@@ -63,20 +63,11 @@
             regexp_extract(col('url'), '[^/]+$', 0).alias('diseaseFromSourceMappedId'))
         drugs_df = self.spark.read.parquet(drug_index).select(
             col('id').alias('drugId'), col('name').alias('drug'))
-<<<<<<< HEAD
-        
-        logging.info('Preparing and enriching the biomarkers table.')
-        biomarkers_enriched = self.process_biomarkers(biomarkers_df, source_df, disease_df, drugs_df)
-
-        logging.info('Processing table to align with evidence schema')
-        evidence = (biomarkers_enriched
-=======
 
         # Process tables
         biomarkers_enriched = self.process_biomarkers(biomarkers_df, source_df, disease_df, drugs_df)
         evidence = (
             biomarkers_enriched
->>>>>>> 19057b85
             .withColumn('datasourceId', lit('cancer_genome_interpreter'))
             .withColumn('datatypeId', lit('affected_pathway'))
             # biomarker populated above
@@ -92,18 +83,12 @@
             .drop('tumor_type', 'source', 'Alteration', 'DrugFullName', 'niceName', 'url')
         )
 
-<<<<<<< HEAD
-        out_evidence = (evidence
-            .groupBy('datasourceId', 'datatypeId', 'biomarker', 'drugFromSource', 
-                    'drugResponse', 'targetFromSourceId', 'diseaseFromSource', 'diseaseFromSourceMappedId', 'drugId', 'confidence')
-=======
         # Group evidence
         out_evidence = (
             evidence
             .groupBy('datasourceId', 'datatypeId', 'biomarker', 'drugFromSource',
                      'drugResponse', 'targetFromSourceId', 'diseaseFromSource',
                      'diseaseFromSourceMappedId', 'drugId', 'confidence')
->>>>>>> 19057b85
             .agg(
                 collect_set('variantFunctionalConsequenceId').alias('variantFunctionalConsequenceId'),
                 collect_set('literature').alias('literature'),
