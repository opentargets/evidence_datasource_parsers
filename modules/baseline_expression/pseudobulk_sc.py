import numpy as np
import pandas as pd
import scanpy as sc
import os
import argparse
import multiprocessing
from anndata import AnnData


class PseudobulkExpression:
    """Collection of steps to process single-cell expression into pseudobulked data."""
    
    def read_h5ad(self):
        """Read and preprocess source h5ad data."""
        print(f"Reading h5ad file: {self.h5ad_path}")
        self.adata = sc.read(self.h5ad_path)
        # Ensembl gene IDs are used as index throughout the processing code.
        self.adata.var_names_make_unique()

        self.adata.strings_to_categoricals()
        # Check AnnData object for some basic requirements.
        if self.adata.var.index.name != 'ensg':
            raise ValueError(f"Expected index name 'ensg', got '{self.adata.var.index.name}'")
        

    def filter_anndata(self,min_cells=0,min_genes=0,method='10X'):
        """Filter out undesired cells and genes.
        min_cells: Minimum number of cells a gene must be expressed in.
        min_genes: Minimum number of genes a cell must express.
        method: The method used to generate the data, e.g. 10X, SmartSeq2.
        """
        # print(f"Filtering cells with fewer than {min_genes} genes and genes expressed in fewer than {min_cells} cells")
        if min_genes > 0:
            sc.pp.filter_cells(self.adata, min_genes=min_genes)
        if min_cells > 0:
            sc.pp.filter_genes(self.adata, min_cells=min_cells)
        print(f"Removing cells which were not generated by {method}")
        self.adata = self.adata[self.adata.obs['method'] == method]

    def normalise_anndata(self,method='logcp10k'):
        """Normalise the AnnData object.
        method: The normalisation method e.g. logcp10k, scTransform. If it already exists in adata.layers, it will be used.
        """
        print(f"Normalising data using {method}")
        if method in self.adata.layers:
            self.adata.X = self.adata.layers[method]
        elif method == 'logcp10k':
            sc.pp.normalize_total(self.adata, target_sum=1e4)
            sc.pp.log1p(self.adata)
    
    def combine_annotations(self,annotation_colnames):
        """Combine annotations.
        annotation_colnames: List of column names to combine.
        """
        adata = self.adata
        combined_colname = '::'.join(annotation_colnames)
        # Combine annotation columns into a single column.
        adata.obs[combined_colname] = adata.obs[annotation_colnames].astype(str).agg('::'.join, axis=1)

    def make_annotation_translation_map(self,organ_column_dict,cell_type_column_dict):
        """
        Create a translation map for labels.
        organ_column_dict: Dictionary of organ columns e.g. {'tissue':'tissue_ontology_term_id'}
        cell_type_column_dict: Dictionary of cell type columns e.g. {'cell_type::tissue':'cell_type_ontology_term_id'}
        """
        # Structure of the translation map is based on gs://open-targets-pre-data-releases/2503-testrun-3/intermediate/expression/tissue-translation-map.parquet
        # +-------------------------------------+--------------+-----------------------------------------------+---------------------+-----------------------------------------------+
        # |anatomical_systems                   |efo_code      |label                                          |organs               |tissue_id                                      |
        # +-------------------------------------+--------------+-----------------------------------------------+---------------------+-----------------------------------------------+
        # |[immune system, hematopoietic system]|CL_0000939    |cytotoxic CD56-dim natural killer cell         |[immune organ, blood]|cytotoxic CD56-dim natural killer cell         |
        # |[integumental system]                |UBERON_0004264|lower leg skin                                 |[skin of body]       |lower leg skin                                 |
        # |[immune system, hematopoietic system]|CL_0002057    |CD14-positive, CD16-negative classical monocyte|[immune organ, blood]|CD14-positive, CD16-negative classical monocyte|
        # +-------------------------------------+--------------+-----------------------------------------------+---------------------+-----------------------------------------------+
        obs_df = self.adata.obs
        translation_map = pd.DataFrame([], columns=['anatomical_systems', 'efo_code', 'label', 'organs', 'tissue_id'])
        for organ_column, organ_efo_code_column in organ_column_dict.items():
            # Slide obs for unique values in the organ column and the corresponding EFO code
            organ_translation_map = obs_df[[organ_column, organ_efo_code_column]].drop_duplicates()
            # For the anatomical_systems column, I will make all rows ['immmune system'] for now
            organ_translation_map['anatomical_systems'] = ['immune system']
            organ_translation_map['efo_code'] = organ_translation_map[organ_efo_code_column]
            organ_translation_map['label'] = organ_translation_map[organ_column]
            # For the organ column I will take the value from each row in the organ column but as a list e.g. 'blood' -> ['blood']
            organ_translation_map['organs'] = [[organ] for organ in organ_translation_map[organ_column]]
            organ_translation_map['tissue_id'] = organ_translation_map[organ_column]
            translation_map = pd.concat([translation_map, organ_translation_map])
        # Slightly different approach for cell type as each cell type belongs to a tissue
        for cell_type_column, cell_type_efo_code_column in cell_type_column_dict.items():
            cell_type_translation_map = obs_df[[cell_type_column, cell_type_efo_code_column]].drop_duplicates()
            # For the anatomical_systems column, I will make all rows ['immmune system'] for now
            cell_type_translation_map['anatomical_systems'] = ['immune system']
            cell_type_translation_map['efo_code'] = cell_type_translation_map[cell_type_efo_code_column]
            cell_type_translation_map['label'] = cell_type_translation_map[cell_type_column]
            # To get the organ I will split the cell type column by '::' and take the first element and
            # put it in a list e.g. 'lung::CD4 T cell' -> ['lung']
            cell_type_translation_map['organs'] = cell_type_translation_map[cell_type_column].str.split('::').apply(lambda x: [x[0]])
            cell_type_translation_map['tissue_id'] = cell_type_translation_map[cell_type_column]
            translation_map = pd.concat([translation_map, cell_type_translation_map])
        # Save the translation map to a file
        os.makedirs('results', exist_ok=True)
        translation_map.to_parquet('results/translation_map.parquet')

    def create_minimal_anndata(self, obs, var, layers=None, uns=None, obsm=None, varm=None, obsp=None, raw=False):
        """Create a minimal AnnData object with only the specified attributes."""
        new_adata = AnnData(X=self.adata.X, obs=self.adata.obs[obs], var=self.adata.var[var])
        # Optionally, copy additional attributes if provided.
        if layers:
            new_adata.layers = {k: self.adata.layers[k] for k in layers if k in self.adata.layers}
        if uns:
            new_adata.uns = {k: self.adata.uns[k] for k in uns if k in self.adata.uns}
        if obsm:
            new_adata.obsm = {k: self.adata.obsm[k] for k in obsm if k in self.adata.obsm}
        if varm:
            new_adata.varm = {k: self.adata.varm[k] for k in varm if k in self.adata.varm}
        if obsp:
            new_adata.obsp = {k: self.adata.obsp[k] for k in obsp if k in self.adata.obsp}
        if raw and self.adata.raw is not None:
            new_adata.raw = self.adata.raw
        
        # Ensure categoricals are set.
        new_adata.strings_to_categoricals()

        del self.adata  # Free up memory

        self.adata = new_adata
        
    def process_annotation(self, annotation):
        """
        Worker function to process one annotation for pseudobulking.

        annotation: The annotation to process.
        """
        adata = self.adata  # Use the AnnData from the instance
        output_dir = f'results/pseudobulk/{self.aggregation_colname}/{self.method}'
        file_path = f'{output_dir}/{annotation}.tsv'

        if os.path.exists(file_path):
            print(f"File {file_path} already exists, skipping")
            return

        print(f"Aggregating data for {annotation}")

        # Subset by the current annotation.
        annot_adata = adata[adata.obs[self.aggregation_colname] == annotation]
        aggregated_data = pd.DataFrame()

        # Loop over donors within the annotation.
        for donor in annot_adata.obs[self.donor_colname].unique():
            # Subset further by donor.
            donor_adata = annot_adata[annot_adata.obs[self.donor_colname] == donor]
            if donor_adata.obs.shape[0] >= self.min_cells:
                f = donor_adata.to_df()
                if self.method == 'dSum':
                    data_aggregated = pd.DataFrame(f.sum(axis=0))
                elif self.method == 'dMean':
                    data_aggregated = pd.DataFrame(f.mean(axis=0))
                else:
                    raise ValueError('Wrong method specified, please use dMean or dSum')
                # Rename the aggregated column to the donor's name.
                data_aggregated.rename(columns={0: donor}, inplace=True)
                aggregated_data = pd.concat([aggregated_data, data_aggregated], axis=1)

        if aggregated_data.shape[0] == 0:
            print(f"No pseudobulked data for {annotation}, with {annot_adata.obs.shape[0]} cells. Skipping.")
            return

        os.makedirs(output_dir, exist_ok=True)
        aggregated_data.to_csv(file_path, sep='\t', index=True)

    def pseudobulk_data(self, aggregation_colname, donor_colname, min_cells, method='dMean'):
        """Calculate pseudobulk data in parallel.
        aggregation_colname: The annotation column name to aggregate on.
        donor_colname: The donor column name to aggregate on.
        min_cells: Minimum number of cells that an annotation-donor combination must have to be included.
        method: The method used to aggregate the data, e.g. dMean, dSum.
        """

        self.aggregation_colname = aggregation_colname
        self.donor_colname = donor_colname
        self.min_cells = min_cells
        self.method = method
        
        # List all unique annotations.
        print(aggregation_colname)
        print("----------")
<<<<<<< HEAD

        try:
            aggregation_column = self.adata.obs[aggregation_colname]
        except KeyError:
            print(f"Aggregation column {aggregation_colname} doesn't exist in AnnData object")
            return
        # Loop through each unique annotation in the aggregation column and aggregate the data.
        annotations = adata.obs[aggregation_colname].unique()
        n_annotations = len(annotations)
        for i, annotation in enumerate(annotations):
            aggregated_data=pd.DataFrame()
        
            print(f"-----{i+1}/{n_annotations}-----")
            print(f"Aggregating data for {annotation}")

            output_dir = f'results/pseudobulk/{aggregation_colname}/{method}'
            file_path = f'{output_dir}/{annotation}.tsv'
 
            if os.path.exists(file_path):
                print(f"File {file_path} already exists, skipping")
                continue

            

            # Slice the AnnData object to only include the current annotation.
            annot_adata = adata[adata.obs[aggregation_colname]==annotation]
            annot_index = set(adata[adata.obs[aggregation_colname]==annotation].obs.index)
            aggregated_data_pre=pd.DataFrame()

            # Perform the aggregation for each donor.
            for donor in annot_adata.obs[donor_colname].unique():
                donor_index = set(adata[adata.obs[donor_colname]==donor].obs.index)
                annot_donor_index = set(annot_index.intersection(donor_index))
                donor_adata = adata[adata.obs.index.isin(annot_donor_index)]
                if donor_adata.obs.shape[0] >= min_cells:
                    if (method =='dSum'):
                        f = donor_adata.to_df()
                        data_aggregated_for_annot_and_individual = pd.DataFrame(f.sum(axis = 0))
                        data_aggregated_for_annot_and_individual.set_index(f.columns,inplace=True)
                    elif (method =='dMean'):
                        f = donor_adata.to_df()
                        data_aggregated_for_annot_and_individual = pd.DataFrame(f.mean(axis = 0))
                        data_aggregated_for_annot_and_individual.set_index(f.columns,inplace=True)
                    else:
                        raise ValueError('Wrong method specified, please use dMean or dSum')
                    data_aggregated_for_annot_and_individual.rename(columns={0:donor},inplace=True)
                    aggregated_data_pre=pd.concat([aggregated_data_pre,data_aggregated_for_annot_and_individual],axis=1)
            aggregated_data=pd.concat([aggregated_data,aggregated_data_pre],axis=1)

            # Save the aggregated data to a file.
            os.makedirs(output_dir, exist_ok=True)
            aggregated_data.to_csv(f'{output_dir}/{annotation}.tsv',
                                   sep='\t', index=True)

    def main(self):
        self.read_h5ad()
        # self.filter_h5ad(min_cells=3,min_genes=200,method='10X')
        self.filter_anndata(min_cells=0,min_genes=0,method='10X')
        self.normalise_anndata()
=======
        annotations = self.adata.obs[aggregation_colname].unique()
        print(f"Processing {len(annotations)} annotations in parallel...")

        # Launch a multiprocessing pool and process annotations in parallel.
        pool = multiprocessing.Pool(processes=4)
        pool.map(self.process_annotation, annotations)
        pool.close()
        pool.join()


    def main(self):
        self.read_h5ad()
        # self.filter_anndata(min_cells=3,min_genes=200,method='10X')
        self.filter_anndata(min_cells=0,min_genes=0,method='10X')
        self.normalise_anndata()
        # self.make_annotation_translation_map({'tissue':'tissue_ontology_term_id'},{'cell_type::tissue':'cell_type_ontology_term'})
        self.create_minimal_anndata(obs=['tissue','cell_type','donor_id'], var=['ensembl_id'])
>>>>>>> ea83a9ba
        self.combine_annotations(['tissue','cell_type'])
        for annotation in ['tissue', 'tissue::cell_type', 'cell_type']:
            for method in ['dMean','dSum']:
                self.pseudobulk_data(aggregation_colname=annotation,
                                     donor_colname='donor_id',
                                     min_cells=5,
                                     method=method)
        print("Pseudobulk expression completed")

    def __init__(self, h5ad_path):
        self.h5ad_path = h5ad_path

parser = argparse.ArgumentParser()
parser.add_argument(
    "--h5ad_path", required=True, type=str, help="Input h5ad file."
)

if __name__ == "__main__":
    args = parser.parse_args()
    PseudobulkExpression(args.h5ad_path).main()
    
<|MERGE_RESOLUTION|>--- conflicted
+++ resolved
@@ -183,7 +183,6 @@
         # List all unique annotations.
         print(aggregation_colname)
         print("----------")
-<<<<<<< HEAD
 
         try:
             aggregation_column = self.adata.obs[aggregation_colname]
@@ -208,10 +207,11 @@
 
             
 
-            # Slice the AnnData object to only include the current annotation.
-            annot_adata = adata[adata.obs[aggregation_colname]==annotation]
-            annot_index = set(adata[adata.obs[aggregation_colname]==annotation].obs.index)
-            aggregated_data_pre=pd.DataFrame()
+        # Launch a multiprocessing pool and process annotations in parallel.
+        pool = multiprocessing.Pool(processes=4)
+        pool.map(self.process_annotation, annotations)
+        pool.close()
+        pool.join()
 
             # Perform the aggregation for each donor.
             for donor in annot_adata.obs[donor_colname].unique():
@@ -243,25 +243,6 @@
         # self.filter_h5ad(min_cells=3,min_genes=200,method='10X')
         self.filter_anndata(min_cells=0,min_genes=0,method='10X')
         self.normalise_anndata()
-=======
-        annotations = self.adata.obs[aggregation_colname].unique()
-        print(f"Processing {len(annotations)} annotations in parallel...")
-
-        # Launch a multiprocessing pool and process annotations in parallel.
-        pool = multiprocessing.Pool(processes=4)
-        pool.map(self.process_annotation, annotations)
-        pool.close()
-        pool.join()
-
-
-    def main(self):
-        self.read_h5ad()
-        # self.filter_anndata(min_cells=3,min_genes=200,method='10X')
-        self.filter_anndata(min_cells=0,min_genes=0,method='10X')
-        self.normalise_anndata()
-        # self.make_annotation_translation_map({'tissue':'tissue_ontology_term_id'},{'cell_type::tissue':'cell_type_ontology_term'})
-        self.create_minimal_anndata(obs=['tissue','cell_type','donor_id'], var=['ensembl_id'])
->>>>>>> ea83a9ba
         self.combine_annotations(['tissue','cell_type'])
         for annotation in ['tissue', 'tissue::cell_type', 'cell_type']:
             for method in ['dMean','dSum']:
