from settings import Config
from common.HGNCParser import GeneParser
from common.RareDiseasesUtils import RareDiseaseMapper

import opentargets.model.core as opentargets
import opentargets.model.bioentity as bioentity
import opentargets.model.evidence.phenotype as evidence_phenotype
import opentargets.model.evidence.core as evidence_core
import opentargets.model.evidence.linkout as evidence_linkout
import opentargets.model.evidence.association_score as association_score
import opentargets.model.evidence.mutation as evidence_mutation

import csv
import sys
import logging
from ontoma import OnToma

__copyright__  = "Copyright 2014-2017, Open Targets"
__credits__    = ["Gautier Koscielny", "ChuangKee Ong"]
__license__    = "Apache 2.0"
__version__    = "1.2.8"
__maintainer__ = "ChuangKee Ong"
__email__     = ["data@opentargets.org"]
__status__     = "Production"

class G2P ():
    def __init__(self):

        self.evidence_strings = list()
        self.logger = logging.getLogger(__name__)

    def process_g2p(self):
        gene_parser = GeneParser()
        gene_parser._get_hgnc_data_from_json()

        self.symbol_to_gene = gene_parser.genes
        self.ontoma = OnToma(exclude=['zooma'])

        self.logger.info("Parsed %s OMIM to EFO mapping " % len(self.ontoma._omim_to_efo))
        '''
        [dict of array of dicts]

        '239710': [{'iri': 'http://www.orpha.net/ORDO/Orphanet_2211',
            'label': 'Hypertelorism - hypospadias - polysyndactyly syndrome'}],
        '607855': [{'iri': 'http://www.orpha.net/ORDO/Orphanet_258',
            'label': 'Congenital muscular dystrophy type 1A'}],

        '''
        self.generate_evidence_strings(Config.G2P_FILENAME)
        self.write_evidence_strings(Config.G2P_EVIDENCE_FILENAME)

    def generate_evidence_strings(self, filename):
        total_efo = 0

        with open(filename) as fh:
            reader = csv.reader(fh, delimiter=',', quotechar='"')

            c = 0
            for row in reader:
                c += 1

                if c > 1:
                    '''
                    "gene symbol","gene mim","disease name","disease mim","DDD category","allelic requirement","mutation consequence",phenotypes,"organ specificity list",pmids,panel,"prev symbols","hgnc id"
                    '''
                    (gene_symbol, gene_mim, disease_name, disease_mim, DDD_category, allelic_requirement, mutation_consequence, phenotypes, organ_specificity_list,pmids,panel, prev_symbols, hgnc_id) = row
                    gene_symbol.rstrip()

                    if gene_symbol in self.symbol_to_gene:
                        target = self.symbol_to_gene[gene_symbol]
                        ensembl_iri = "http://identifiers.org/ensembl/" + target

                        if disease_mim in self.ontoma._omim_to_efo:
                            for efo_id in self.ontoma._omim_to_efo[disease_mim]:
                                total_efo += 1
                                disease_uri = efo_id['iri']
                                disease_label = efo_id['label']

                                self.logger.info("%s %s %s %s %s"%(gene_symbol, target, disease_name, disease_uri, disease_label))

                                obj = opentargets.Literature_Curated(type='genetic_literature')
                                provenance_type = evidence_core.BaseProvenance_Type(
                                    database=evidence_core.BaseDatabase(
                                        id="Gene2Phenotype",
                                        version='v0.2',
                                        dbxref=evidence_core.BaseDbxref(
                                            url="http://www.ebi.ac.uk/gene2phenotype",
                                            id="Gene2Phenotype", version="v0.2")),
                                    literature=evidence_core.BaseLiterature(
                                        references=[evidence_core.Single_Lit_Reference(lit_id="http://europepmc.org/abstract/MED/25529582")]
                                    )
                                )

                            obj.access_level = "public"
                            obj.sourceID = "gene2phenotype"
                            obj.validated_against_schema_version = "1.2.8"
                            obj.unique_association_fields = {"target": ensembl_iri, "original_disease_label" : disease_name, "disease_uri": disease_uri, "source_id": "gene2phenotype"}
                            obj.target = bioentity.Target(id=ensembl_iri,
                                                          activity="http://identifiers.org/cttv.activity/unknown",
                                                          target_type='http://identifiers.org/cttv.target/gene_evidence',
                                                          target_name=gene_symbol)
                            # http://www.ontobee.org/ontology/ECO?iri=http://purl.obolibrary.org/obo/ECO_0000204 -- An evidence type that is based on an assertion by the author of a paper, which is read by a curator.
                            resource_score = association_score.Probability(
                                type="probability",
                                value=1)

                            obj.disease = bioentity.Disease(id=disease_uri, name=disease_label, source_name=disease_name)
                            obj.evidence = evidence_core.Literature_Curated()
                            obj.evidence.is_associated = True
                            obj.evidence.evidence_codes = ["http://purl.obolibrary.org/obo/ECO_0000204"]
                            obj.evidence.provenance_type = provenance_type
                            obj.evidence.date_asserted = '2017-06-14T00:00:00'
                            obj.evidence.provenance_type = provenance_type
                            obj.evidence.resource_score = resource_score
                            linkout = evidence_linkout.Linkout(
                                url='http://www.ebi.ac.uk/gene2phenotype/search?panel=ALL&search_term=%s' % (
                                gene_symbol,),
                                nice_name='Gene2Phenotype%s' % (gene_symbol))
                            obj.evidence.urls = [linkout]
                            error = obj.validate(logging)

                            if error > 0:
                                logging.error(obj.to_JSON())
                                sys.exit(1)
                            else:
                                self.evidence_strings.append(obj)
                    else:
                        self.logger.error("%s\t%s not mapped: please check manually"%(disease_name, disease_mim))

            self.logger.info("Total EFO terms: %i Total line parsed:%i" % (total_efo, c))

    def write_evidence_strings(self, filename):
        self.logger.info("Writing Gene2Phenotypes evidence strings")

        with open(filename, 'w') as tp_file:
            n = 0
            for evidence_string in self.evidence_strings:
                n += 1
                self.logger.info(evidence_string.disease.id[0])
                # get max_phase_for_all_diseases
                error = evidence_string.validate(logging)
                if error == 0:
                    tp_file.write(evidence_string.to_JSON(indentation=None) + "\n")
                else:
<<<<<<< HEAD
                    self.logger.error("REPORTING ERROR %i" % n)
                    self.logger.error(evidence_string.to_JSON(indentation=4))
                    # sys.exit(1)
=======
                    self._logger.error("REPORTING ERROR %i" % n)
                    self._logger.error(evidence_string.to_JSON(indentation=4))
                    # sys.exit(1)


        blob = self.bucket.blob(filename)
        with open('/tmp/' + filename, 'rb') as my_file:
            blob.upload_from_file(my_file)

def main():
    g2p = G2P()
    g2p.process_g2p()

if __name__ == "__main__":
    main()
>>>>>>> 10ae9722
<|MERGE_RESOLUTION|>--- conflicted
+++ resolved
@@ -142,24 +142,13 @@
                 if error == 0:
                     tp_file.write(evidence_string.to_JSON(indentation=None) + "\n")
                 else:
-<<<<<<< HEAD
                     self.logger.error("REPORTING ERROR %i" % n)
                     self.logger.error(evidence_string.to_JSON(indentation=4))
                     # sys.exit(1)
-=======
-                    self._logger.error("REPORTING ERROR %i" % n)
-                    self._logger.error(evidence_string.to_JSON(indentation=4))
-                    # sys.exit(1)
-
-
-        blob = self.bucket.blob(filename)
-        with open('/tmp/' + filename, 'rb') as my_file:
-            blob.upload_from_file(my_file)
 
 def main():
     g2p = G2P()
     g2p.process_g2p()
 
 if __name__ == "__main__":
-    main()
->>>>>>> 10ae9722
+    main()