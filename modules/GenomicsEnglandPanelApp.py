--- conflicted
+++ resolved
@@ -7,61 +7,10 @@
 from datetime import datetime
 from random import choice
 import logging
-<<<<<<< HEAD
-import datetime
-import csv
-import re
-import sys
-=======
->>>>>>> a7d804ec
 import requests
 import json
-<<<<<<< HEAD
-import hashlib
-from common.HGNCParser import GeneParser
-import urllib.parse
-from settings import Config
-import ssl
-
-TEST_SAMPLE=False
-
-class GE(RareDiseaseMapper):
-
-    def __init__(self):
-
-        super(GE, self).__init__()
-        #setup logging
-        self._logger = logging.getLogger(__name__+".GE")
-        self._logger.debug("GE init")
-
-        self.lookup_data = None
-        self.hashkeys = OrderedDict()
-        self.efo = OntologyClassReader()
-        self.hpo = OntologyClassReader()
-        self.hpo_labels = OrderedDict()
-        self.efo_labels = OrderedDict()
-        self.ols_synonyms = OrderedDict()
-        self.not_ols_synonyms = set()
-        self.panel_app_info = list()
-        self.panel_app_id_map = OrderedDict()
-        self.high_confidence_mappings = OrderedDict()
-        self.genes = None
-        self.other_zooma_mappings = OrderedDict()
-        self.phenotype_set = set()
-        self.evidence_strings = list()
-        self.map_omim = OrderedDict()
-        self.fh_zooma_high = None
-        self.fh_zooma_low = None
-        self.map_strings = OrderedDict()
-
-    def process_all(self):
-        self._logger.warning("Process all")
-
-        self.load_panel_code_mapping()
-=======
 import argparse
 import re
->>>>>>> a7d804ec
 
 
 PanelApp_classification2score = {
@@ -95,77 +44,6 @@
         gene_parser._get_hgnc_data_from_json()
         self.genes = gene_parser.genes
 
-<<<<<<< HEAD
-        # get EFO and HPO
-        self._logger.warning("Get EFO")
-        self.efo.load_efo_classes()
-        for k, v in self.efo.current_classes.items():
-            self.efo_labels[v.lower()] = k
-
-        self._logger.warning("Get HPO")
-        self.hpo.load_hpo_classes()
-        for k, v in self.hpo.current_classes.items():
-            self.hpo_labels[v.lower()] = k
-
-        self.get_omim_to_efo_mappings()
-        self.get_opentargets_zooma_to_efo_mappings()
-
-        self.execute_ge_request(sample=TEST_SAMPLE)
-        self.use_zooma()
-        self.process_panel_app_file(sample=TEST_SAMPLE)
-        self.write_evidence_strings(Config.GE_EVIDENCE_FILENAME)
-
-
-<<<<<<< HEAD
-    def load_panel_code_mapping(self, filename=Config.GE_PANEL_MAPPING_FILENAME):
-=======
-    """
-    Originally GEL used hexademial panel identifiers. More recently,
-    they have integer panel identifiers, and the hex ones have been mapped
-    to the integer ones. 
-
-    However, in some cases, the hex still lingers when we want the ints. So
-    we have an external file that manually maps between them.
-
-    For new panels, the int code is used everywhere. So this file should never
-    need further updates.
-    """
-    def get_panel_code_mapping(self, filename=Config.GE_PANEL_MAPPING_FILENAME):
->>>>>>> c24d58009581c131d6b58d29642f3d8f78c2e620
-
-        # read from file
-        with open(filename, mode='rt') as fh:
-
-            reader = csv.reader(fh, delimiter=',', quotechar='"')
-            c = 0
-            #use ordered dict for consistency
-            self.panel_app_id_map = OrderedDict()
-            for row in reader:
-                c += 1
-                if c > 1:
-                    '''
-                    old panel id, new panel id"
-                    '''
-                    (old_panel_id, new_panel_id) = row
-                    self._logger.debug("%s => %s", old_panel_id, new_panel_id)
-                    self.panel_app_id_map[old_panel_id] = new_panel_id
-
-<<<<<<< HEAD
-
-    def get_new_panel_code(self, old_panel_id):
-
-        new_panel_id = old_panel_id
-        if old_panel_id in self.panel_app_id_map:
-            new_panel_id = self.panel_app_id_map[old_panel_id]
-        return new_panel_id
-=======
-        if not len(self.panel_app_id_map):
-            raise ValueError("Unable to find legacy panel id mappings in "+filename)
-        return self.panel_app_id_map
->>>>>>> c24d58009581c131d6b58d29642f3d8f78c2e620
-
-=======
->>>>>>> a7d804ec
     @staticmethod
     def build_publications(dataframe):
         '''
@@ -219,39 +97,6 @@
     @staticmethod
     def publication_from_symbol(symbol, response):
         '''
-<<<<<<< HEAD
-<<<<<<< HEAD
-        #requests_cache.install_cache('zooma_results_cache_jan', backend='sqlite', expire_after=3000000)
-        self._logger.info("Requesting Zooma for %s" %(property_value))
-        print("Requesting Zooma for %s" %(property_value))
-        r = requests.get('http://www.ebi.ac.uk/spot/zooma/v2/api/services/annotate',
-=======
-        self._logger.debug("Requesting '%s' to ZOOMA", property_value)
-        r = requests.get('https://www.ebi.ac.uk/spot/zooma/v2/api/services/annotate',
->>>>>>> c24d58009581c131d6b58d29642f3d8f78c2e620
-                             params={'propertyValue': property_value, 'propertyType': 'phenotype'})
-        print("Zooma:\n %s" %r.text)
-        if 'Please try again later' in r.text:
-            return self.high_confidence_mappings
-
-        results = r.json()
-        for item in results:
-            if item['confidence'] == "HIGH":
-                self.high_confidence_mappings[property_value] = {
-                    'uri': item['_links']['olslinks'][0]['semanticTag'],
-                    'label': item['derivedFrom']['annotatedProperty']['propertyValue'],
-                    'omim_id': self.map_omim[property_value]
-                }
-
-            else:
-                self.other_zooma_mappings[property_value] = {
-                    'uri': item['_links']['olslinks'][0]['semanticTag'],
-                    'label': item['derivedFrom']['annotatedProperty']['propertyValue'],
-                    'omim_id': self.map_omim[property_value]
-                }
-
-        return self.high_confidence_mappings
-=======
         Returns the list of publications for a given symbol in a PanelApp query response.
         Args:
             symbol (str): Gene symbol extracted from the "Symbol" column
@@ -263,7 +108,6 @@
             if gene["gene_data"]["gene_symbol"] == symbol:
                 publication = gene["publications"]
                 return publication
->>>>>>> a7d804ec
 
     @staticmethod
     def clean_dataframe(dataframe):
@@ -370,67 +214,6 @@
         Return:
             dataframe (pd.DataFrame): DataFrame with new columns corresponding to the OnToma result
         '''
-<<<<<<< HEAD
-        single_lit_ref_list = list()
-        if publications is not None and len(str(publications).strip()) > 0:
-            publications = re.findall(r"\'(.+?)\'", str(publications))
-            if len(publications) > 0:
-                pset = set()
-                for paper_set in publications:
-                    paper_set = re.findall(r"\d{7,12}", paper_set)
-                    for paper in paper_set:
-                        if paper not in pset:
-                            pset.add(paper)
-                            lit_url = "http://europepmc.org/abstract/MED/" + paper
-                            single_lit_ref_list.append(evidence_core.Single_Lit_Reference(lit_id=lit_url))
-
-        if len(single_lit_ref_list) == 0:
-            self._logger.warning("no publication found for %s %s %s %s",panel_name, gene_symbol, original_label, publications)
-            lit_url = "NA"
-            single_lit_ref_list.append(evidence_core.Single_Lit_Reference(lit_id=lit_url))
-
-        obj = opentargets.Literature_Curated(type='genetic_literature')
-        provenance_type = evidence_core.BaseProvenance_Type(
-            database=evidence_core.BaseDatabase(
-                id="Genomics England PanelApp",
-                version=Config.GE_PANEL_VERSION,
-                dbxref=evidence_core.BaseDbxref(
-                    url="https://panelapp.genomicsengland.co.uk/",
-                    id="Genomics England PanelApp", version=Config.GE_PANEL_VERSION)),
-            literature=evidence_core.BaseLiterature(
-                references=single_lit_ref_list
-            )
-        )
-        obj.access_level = "public"
-        obj.sourceID = "genomics_england"
-        obj.validated_against_schema_version = Config.VALIDATED_AGAINST_SCHEMA_VERSION
-
-
-        obj.unique_association_fields = dict(
-            panel_name=panel_name,
-            original_disease_name=disease_label,
-            previous_code=panel_id,
-<<<<<<< HEAD
-            panel_id=self.get_new_panel_code(panel_id),
-=======
-            panel_id=self.panel_app_id_map.get(panel_id,panel_id),
->>>>>>> c24d58009581c131d6b58d29642f3d8f78c2e620
-            panel_version=panel_version,
-            panel_diseasegroup=panel_diseasegroup,
-            panel_diseasesubgroup=panel_diseasesubgroup,
-            target_id=ensembl_iri,
-            disease_iri=disease_uri)
-
-        #json.dumps(obj.unique_association_fields)
-        #provenance_type.to_JSON()
-
-        # it's unicode
-        as_str = json.dumps(obj.unique_association_fields)
-        md5 = hashlib.md5(as_str.encode("UTF-8"))
-        hashkey = md5.hexdigest()
-        if hashkey in self.hashkeys:
-            self._logger.warning("Non-unique evidence string for %s",as_str)
-=======
         # Splitting dictionaries between fuzzies and matches
         fuzzy = {}
         match = {}
@@ -472,7 +255,6 @@
                     "lit_id": f"http://europepmc.org/abstract/MED/{pub}"
                 }
                 pub_array.append(pub_dict)
->>>>>>> a7d804ec
         else:
             # If there were no pubmed ids there is one empty item in the array
             pub_dict = {
@@ -603,62 +385,7 @@
             logging.error(f'Evidence generation failed for row: {row.name}')
             raise
 
-<<<<<<< HEAD
-            self.hashkeys[hashkey] = obj
-
-            obj.target = bioentity.Target(id=ensembl_iri,
-                                          activity="http://identifiers.org/cttv.activity/predicted_damaging",
-                                          target_type='http://identifiers.org/cttv.target/gene_evidence',
-                                          target_name=gene_symbol)
-            if level_of_confidence == 'LowEvidence':
-                resource_score = association_score.Probability(
-                    type="probability",
-                    method=association_score.Method(
-                        description="Further details in the Genomics England PanelApp.",
-                        #reference="NA",
-                        url="https://panelapp.genomicsengland.co.uk"),
-                value = 0.25)
-            elif level_of_confidence == 'HighEvidence':
-                resource_score = association_score.Probability(
-                    type="probability",
-                    method=association_score.Method(
-                        description="Further details in the Genomics England PanelApp.",
-                        #reference="NA",
-                        url="https://panelapp.genomicsengland.co.uk"),
-                value = 1)
-            else :
-                resource_score = association_score.Probability(
-                    type="probability",
-                    method=association_score.Method(
-                        description="Further details in the Genomics England PanelApp.",
-                        #reference="NA",
-                        url="https://panelapp.genomicsengland.co.uk"),
-                value = 0.5)
-
-            obj.disease = bioentity.Disease(id=disease_uri, source_name=phenotype, name=disease_label)
-            obj.evidence = evidence_core.Literature_Curated()
-            obj.evidence.is_associated = True
-            obj.evidence.evidence_codes = ["http://purl.obolibrary.org/obo/ECO_0000205"]
-            obj.evidence.provenance_type = provenance_type
-            obj.evidence.date_asserted = now.isoformat()
-            obj.evidence.provenance_type = provenance_type
-            obj.evidence.resource_score = resource_score
-<<<<<<< HEAD
-            #specific
-            new_panel_id = self.get_new_panel_code(panel_id)
-=======
-            new_panel_id = self.panel_app_id_map.get(panel_id,panel_id)
->>>>>>> c24d58009581c131d6b58d29642f3d8f78c2e620
-            linkout = evidence_linkout.Linkout(
-                url=urllib.parse.urljoin(Config.GE_LINKOUT_URL, "%s/%s"%(new_panel_id, gene_symbol)),
-                nice_name='Further details in the Genomics England PanelApp for panel %s and gene %s '%(new_panel_id, gene_symbol))
-            obj.evidence.urls = [linkout]
-            linkout.to_JSON()
-
-    def write_evidence_strings(self, filename):
-=======
     def write_evidence_strings(self, dataframe, mappings_dict):
->>>>>>> a7d804ec
         '''
         Processing of the dataframe to build all the evidences from its data
 
