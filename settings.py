--- conflicted
+++ resolved
@@ -72,13 +72,8 @@
 
     # Gene2Phenotype
     #G2P_FILENAME = 'DDG2P.csv.gz'
-<<<<<<< HEAD
     G2P_FILENAME = file_or_resource('DDG2P_19_8_2019.csv.gz')
     G2P_EVIDENCE_FILENAME = 'gene2phenotype-19-08-2019.json'
-=======
-    G2P_FILENAME = file_or_resource('DDG2P_30_1_2019.csv.gz')
-    G2P_EVIDENCE_FILENAME = 'gene2phenotype-05-08-2019.json'
->>>>>>> d0b6b5ac
 
     # Genomics England
     GE_PANEL_MAPPING_FILENAME = file_or_resource('genomicsenglandpanelapp_panelmapping.csv')
