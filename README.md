# PhenoDigm evidence generator

**NOTE:** This branch contains the working version of the `MouseModels` module. For all other parsers use master.

### System requirements and running time
The PhenoDigm parser has been run both in a MacBook Pro and a Google Cloud machine. The current version is very memory greedy, using up to 60 GB. 

* MacBook Pro: It takes around 8 hours to run in a 16 GB laptop.
* Google Cloud Machine: It runs in less than 2 hours in a 60 GB machine (_n1-standard-16_). _ag-phenodigm-1904_ in _open-targets-eu-dev_ is set up to run it (see below).

### Installation
Clone repository, create a virtual environment (requires python 3) and install dependencies.
```sh
# Clone solr_phenodigm_1904 branch
git clone -b solr_phenodigm_1904 https://github.com/opentargets/evidence_datasource_parsers.git

# Create and activate virtual environment
virtualenv -p python3 phenodigm_venv
source phenodigm_venv/bin/activate

# Install dependencies
pip3 install -r requirements.txt

# Manually download and install ontology-utils as it requires specific tag
wget https://github.com/opentargets/ontology-utils/archive/bff0f189a4c6e8613e99a5d47e9ad4ceb6a375fc.zip
pip3 install bff0f189a4c6e8613e99a5d47e9ad4ceb6a375fc.zip

# Set environment variables
export PYTHONPATH=.
```
Additionally, the parser needs access to Google Cloud, which requires downloading a key JSON file and setting the `GOOGLE_APPLICATION_CREDENTIALS` variable.

### Running MouseModels in _ag-phenodigm-1904_ Google Cloud machine
Start the machine and connect to it via SSH.

Before you start you may want to change the name of the output JSON by editing `MOUSEMODELS_EVIDENCE_FILENAME` variable in [settings.py](https://github.com/opentargets/evidence_datasource_parsers/blob/solr_phenodigm_1904/settings.py):
```python3
MOUSEMODELS_EVIDENCE_FILENAME = 'phenodigm-4-4-2019.json.gz'
```
When you are ready follow these steps:
```sh
# Move to installation directory
cd opentargets/evidence_datasource_parsers/

<<<<<<< HEAD
# Activate virtual environment
. phenodigm_venv/bin/activate

# Set up PYTHONPATH AND GOOGLE_APPLICATION_CREDENTIALS environment variables
. phenodigm_venv/bin/set_env_variables.sh

# Update cache
# NOTE: This is only required once per release, i.e. is not needed if PhenoDigm is
# rerun multiple times in a short period of time
python3 modules/MouseModels.py --update-cache

# Run PhenoDigm parser
python3 modules/MouseModels.py 

# Upload the evidence file to Google Cloud Storage
python3 modules/MouseModels.py -w
```
**NOTE:** Remember to stop the machine once you are done as it costs money to have it on! 
=======
### Contributor guidelines

Further development of this repository should follow the next premises:

1. Data QC
1. Configuration
1. Documentation
1. Logging
1. Standardize disease mappings
1. Reliability (e.g. network retries)
1. JSON schema validation
1. Uniqueness of unique_association_fields
1. Reproducibility (e.g. saving API results as files)
1. Containerization - Dockerize

### ClinGen
The ClinGen parser processes the _Gene Validity Curations_ table that can be downloaded from https://search.clinicalgenome.org/kb/gene-validity. At the time the parser was written (August 2020), the downloadable file contained six header lines that look as follows:
```tsv
CLINGEN GENE VALIDITY CURATIONS
FILE CREATED: 2020-08-04
WEBPAGE: https://search.clinicalgenome.org/kb/gene-validity
+++++++++++,++++++++++++++,+++++++++++++,++++++++++++++++++,+++++++++,+++++++++,++++++++++++++,+++++++++++++,+++++++++++++++++++
GENE SYMBOL,GENE ID (HGNC),DISEASE LABEL,DISEASE ID (MONDO),MOI,SOP,CLASSIFICATION,ONLINE REPORT,CLASSIFICATION DATE
+++++++++++,++++++++++++++,+++++++++++++,++++++++++++++++++,+++++++++,+++++++++,++++++++++++++,+++++++++++++,+++++++++++++++++++

```

The mapping of the diseases is done on the fly as a three step process:
1. The MONDO id provided by ClinGen is used if it exists in EFO.
2. EFO is searched for xrefs to the MONDO id and all the EFO hits are used.
3. OnToma is used to search for perfect matches of the ClinGen disease name.

The unmapped diseases are saved to a file called `unmapped_diseases.tsv` so that they can be reported to [EFO](https://github.com/EBISPOT/efo/issues/).

The parser requires three parameters:
- `-i`, `--input_file`: Name of csv file downloaded from https://search.clinicalgenome.org/kb/gene-validity
- `-o`, `--output_file`: Name of evidence JSON file
- `-s`, `--schema_version`: JSON schema version to use, e.g. 1.6.8. It must be branch or a tag available in https://github.com/opentargets/json_schema

There is also an optional parameter to save the unmapped diseases to a file:
- `-u`, `--unmapped_diseases_file`: If specified, the diseases not mapped to EFO will be stored in this file'

To use the parser configure the python environment and run it as follows:
```bash
(venv)$ python3 modules/ClinGen.py -i ClinGen-Gene-Disease-Summary-2020-08-04.csv -o clingen_2020-08-04.json -s 1.6.9 -u unmapped_diseases_clingen.tsv
```

### Gene2Phenotype
The Gene2Phenotype parser processes the four gene panels (Developmental Disorders - DD, eye disorders, skin disorders and cancer) that can be downloaded from https://www.ebi.ac.uk/gene2phenotype/downloads/.

The mapping of the diseases, i.e. the "disease name" column, is done on the fly using [OnToma](https://pypi.org/project/ontoma/):
- Exact matches to EFO are used directly.
- If the match comes from HP or ORDO the disease is searched in MONDO and if there is an exact match it is used. If not the HP or ORDO term is used.
- If OnToma returns a fuzzy match it is ignore and MONDO is searched for exact matches.
- When no exact matches are found the disease is considered unmapped and it's saved to a file (see the `-u`/ `--unmapped_disease_file` option below).

The parser requires two parameters to run:
- `-s`, `--schema_version`: JSON schema version to use, e.g. 1.6.8. It must be branch or a tag available in https://github.com/opentargets/json_schema.
- `-v`, `--g2p_version`: Version of the Gene2Phenotype data used. If not available please use the date in which the data was downloaded in YYYY-MM-DD format.

There are also a number of optional parameters to specify the name of the input and out files:
- `-d`, `--dd_panel`: Name of Developmental Disorders (DD) panel file. It uses the value of G2P_DD_FILENAME in setting.py if not specified.
- `-e`, `--eye_panel`: Name of eye panel file. It uses the value of G2P_eye_FILENAME in setting.py if not specified.
- `-k`, `--skin_panel`: Name of skin panel. It uses the value of G2P_skin_FILENAME in setting.py if not specified.
- `-c`, `--cancer_panel`: Name of cancer panel file. It uses the value of G2P_cancer_FILENAME in setting.py if not specified.
- `-o`, `--output_file`: Name of output evidence file. It uses the value of G2P_EVIDENCE_FILENAME in setting.py if not specified.
- `-u`, `--unmapped_diseases_file`: If specified, the diseases not mapped to EFO will be stored in this file.

Note that when using the default file names, the input files have to exist in the working directory or in the _resources_ directory:

To use the parser configure the python environment and run it as follows:
```bash
(venv)$ python3 modules/Gene2Phenotype.py -s 1.7.1 -v 2020-08-19 -d DDG2P_19_8_2020.csv.gz -e EyeG2P_19_8_2020.csv.gz -k SkinG2P_19_8_2020.csv.gz -c CancerG2P_19_8_2020.csv.gz -o gene2phenotype-19-08-2020.json -u gene2phenotype-19-08-2020_unmapped_diseases.txt 
```

### IntOGen

The intOGen parser generates evidence strings from three files that need to be in the working directory or in the _resources_ directory:

- _intogen_cancer2EFO_mapping.tsv_: Mappings of intOGen cancer type acronyms to EFO terms. Currently is a manually curated file given that in intOGen they do not use an specific ontology to model cancers.
- _intogen_cohorts.tsv_: It contains information about the analysed cohorts and it can be downloaded from the [intOGen website](https://www.intogen.org/download). In the current implementation, the total number of samples included in each cohort is used to calculate the percentage of samples that carry a relevant mutation in a driver gene.
- _intogen_Compendium_Cancer_Genes.tsv_: It contains the genes that have been identified as _drivers_ in at least one cohort and information related to  the methods that yield significant results, the q-value and additional data about mutations. It can be downloaded from the same place as the cohorts file.

### PheWAS catalog

The `PheWAS.py` script parses the PheWAS Catalog CSV file specified as `PHEWAS_CATALOG_FILENAME` in `settings.py` and that should be located either in the working directory or the `resources` folder. The mappings between the Phecodes and EFO are read from the [phewascat.mappings.tsv](https://raw.githubusercontent.com/opentargets/mappings/master/phewascat.mappings.tsv) file in the `mappings` repository.

```sh
(venv)$ python3 modules/PheWAS.py
```

### CRISPR

The CRISPR parser processes three files available in the `resources` directory:

- _crispr_evidence.tsv_: Main file that contains the prioritisation score as well as target, disease and publication information. It was adapted from supplementary table 6 in the [Behan et al. 2019](https://www.nature.com/articles/s41586-019-1103-9) paper.
- _crispr_descriptions.tsv_: File used to extract the number of targets prioritised per cancer types as well as to retrieve the cell lines from the next file.
- _crispr_cell_lines.tsv_: It contains three columns with the cell line, tissue and the cancer type information. It is used to extract the cell lines in which the target has been identified as essential. The file has been adapted from the supplementary table 1 in the [Behan et al. 2019](https://www.nature.com/articles/s41586-019-1103-9) paper.

The parser has five parameters but only two of them are compulsory, the other three have defaults specified in the `settings.py`:

- `-i`, `--input_file`: Name or full path for _crispr_evidence.tsv_. The default value is taken from the `CRISPR_FILENAME1` variable in `settings.py`.
- `-d`, `--description_file`: Name or full path for the _crispr_descriptions.tsv_ file. The default value is taken from the `CRISPR_FILENAME2` variable in `settings.py`.
- `-c`, `--cell_types_file`: Name or full path for _crispr_cell_lines.tsv_. There is no default value, it **must** be specified.
- `-o`, `--output_file`:  Name of the evidence JSON file. The default value is taken from the `CRISPR_EVIDENCE_FILENAME` variable in `settings.py`.
- `-s`, `--schema_version`:  JSON schema version to use, e.g. 1.7.5. It must be branch or a tag available in https://github.com/opentargets/json_schema. There is no default value, it **must** be specified.

This is how it is run only specifying the required parameters:

```sh
(venv)$ ppython3 modules/CRISPR.py -s 1.7.5 -c crispr_cell_lines.tsv -o crispr-18-11-2020.json
```

### PhenoDigm - What version should I run?
The PhenoDigm parser used to generate the 19.04 release data is the [solr_phenodigm_1904](https://github.com/opentargets/evidence_datasource_parsers/tree/solr_phenodigm_1904) branch.

The version in _master_ is an older version (October 2018) that **DOES NOT** call the IMPC SOLR API and it is **unlikely to work** but it has not been tested.

[solr_phenodigm](https://github.com/opentargets/evidence_datasource_parsers/tree/solr_phenodigm) is the version that Gautier handed over to the OT data team in February 2019. It *DOES* call the IMPC SOLR API but it has a number of bugs and **DOES NOT WORK**.

**TODO**
- [ ] map `intergenic` rsIDs to genes (~900k evidences)
- [ ] improve mappings with manual curation

### Open Targets Genetics Portal

The evidence generation is done in two steps:
1. Pooling together data from Genetics portal buckets: `GeneticsPortal_prepare_data.py`
2. The resulting table is formatted into compressed set of JSON lines: `GeneticsPortal.py`

The first step is run on Google Cloud Dataproc cluster to take advantage of the proximity of the Genetics Portal data stored in Google buckets. Once you have the proper cluster set up, submit the job:

```bash
gcloud dataproc jobs submit pyspark \
    --cluster=${clusterName} \
    --project=${projectName} \
    --region=${region} \
    ${repo_directory}/modules/GeneticsPortal_prepare_data.py -- \
    --locus2gene=gs://genetics-portal-data/l2g/200127 \
    --toploci=gs://genetics-portal-data/v2d/200207/toploci.parquet \
    --study=gs://genetics-portal-data/v2d/200207/studies.parquet \
    --variantIndex=gs://genetics-portal-data/variant-annotation/190129/variant-annotation.parquet \
    --ecoCodes=gs://genetics-portal-data/lut/vep_consequences.tsv \
    --output=gs://genetics-portal-analysis/l2g-platform-export/data/l2g_joined.2020.03.02_exploded.parquet
```

The output is saved in a parquet file in one of the buckets. This then needs to be further processed:

```bash
python ${repo_directory}/modules/GeneticsPortal.py \
    --inputFile l2g_joined.2020.01.30_exploded.parquet \
    --schemaFile https://raw.githubusercontent.com/opentargets/json_schema/Draft-4_compatible/opentargets.json \
    --cores 32 --sample 1000 --outputFile output.json.gz
```

**Important**: to ensure the resulting json shema is valid, we are using the [python_jsonschema_objects](https://pypi.org/project/python-jsonschema-objects/0.0.13/) library, which enforces the proper structure. The only caveat is that the this library uses draft-4 JSON schema, while our JSON schema is written on draft-7. To resolve this discrepancy, our JSON schema repository has a parallel draft-4 compatible branch that we are using for evidence generation.
>>>>>>> a7d804ec
<|MERGE_RESOLUTION|>--- conflicted
+++ resolved
@@ -1,67 +1,43 @@
-# PhenoDigm evidence generator
-
-**NOTE:** This branch contains the working version of the `MouseModels` module. For all other parsers use master.
-
-### System requirements and running time
-The PhenoDigm parser has been run both in a MacBook Pro and a Google Cloud machine. The current version is very memory greedy, using up to 60 GB. 
-
-* MacBook Pro: It takes around 8 hours to run in a 16 GB laptop.
-* Google Cloud Machine: It runs in less than 2 hours in a 60 GB machine (_n1-standard-16_). _ag-phenodigm-1904_ in _open-targets-eu-dev_ is set up to run it (see below).
-
-### Installation
-Clone repository, create a virtual environment (requires python 3) and install dependencies.
-```sh
-# Clone solr_phenodigm_1904 branch
-git clone -b solr_phenodigm_1904 https://github.com/opentargets/evidence_datasource_parsers.git
-
-# Create and activate virtual environment
-virtualenv -p python3 phenodigm_venv
-source phenodigm_venv/bin/activate
-
-# Install dependencies
+# OT evidence generators
+
+Each folder in module corresponds corresponds to a datasource.
+
+In each folder we have one or more standalone python scripts.
+
+Generally these scripts:
+1. map the disease terms (if any) to our ontology, sometimes using [OnToma](https://ontoma.readthedocs.io)
+2. save the mappings in https://github.com/opentargets/mappings
+3. Read the **github mappings** to generate evidence objects (JSON strings) according to our JSON schema
+
+Code used by more than one script (that does not live in a python package)
+is stored in the `common` folder and imported as follows:
+
+```python
+from common.<module> import <function>
+```
+
+
+
+### Install
+Install (requires python 3):
+
+```sh
+virtualenv -p python3 venv
+source venv/bin/activate
 pip3 install -r requirements.txt
-
-# Manually download and install ontology-utils as it requires specific tag
-wget https://github.com/opentargets/ontology-utils/archive/bff0f189a4c6e8613e99a5d47e9ad4ceb6a375fc.zip
-pip3 install bff0f189a4c6e8613e99a5d47e9ad4ceb6a375fc.zip
-
-# Set environment variables
 export PYTHONPATH=.
 ```
-Additionally, the parser needs access to Google Cloud, which requires downloading a key JSON file and setting the `GOOGLE_APPLICATION_CREDENTIALS` variable.
-
-### Running MouseModels in _ag-phenodigm-1904_ Google Cloud machine
-Start the machine and connect to it via SSH.
-
-Before you start you may want to change the name of the output JSON by editing `MOUSEMODELS_EVIDENCE_FILENAME` variable in [settings.py](https://github.com/opentargets/evidence_datasource_parsers/blob/solr_phenodigm_1904/settings.py):
-```python3
-MOUSEMODELS_EVIDENCE_FILENAME = 'phenodigm-4-4-2019.json.gz'
-```
-When you are ready follow these steps:
-```sh
-# Move to installation directory
-cd opentargets/evidence_datasource_parsers/
-
-<<<<<<< HEAD
-# Activate virtual environment
-. phenodigm_venv/bin/activate
-
-# Set up PYTHONPATH AND GOOGLE_APPLICATION_CREDENTIALS environment variables
-. phenodigm_venv/bin/set_env_variables.sh
-
-# Update cache
-# NOTE: This is only required once per release, i.e. is not needed if PhenoDigm is
-# rerun multiple times in a short period of time
-python3 modules/MouseModels.py --update-cache
-
-# Run PhenoDigm parser
-python3 modules/MouseModels.py 
-
-# Upload the evidence file to Google Cloud Storage
-python3 modules/MouseModels.py -w
-```
-**NOTE:** Remember to stop the machine once you are done as it costs money to have it on! 
-=======
+### Usage
+
+Each script is a standalone python script.
+Common dependencies are stored in the `common` folder.
+
+Hence to run each parser, simply run the standalone script with your python
+interpreter:
+```sh
+(venv)$ python3 modules/<parser you want>.py
+```
+
 ### Contributor guidelines
 
 Further development of this repository should follow the next premises:
@@ -172,19 +148,70 @@
 This is how it is run only specifying the required parameters:
 
 ```sh
-(venv)$ ppython3 modules/CRISPR.py -s 1.7.5 -c crispr_cell_lines.tsv -o crispr-18-11-2020.json
-```
-
-### PhenoDigm - What version should I run?
-The PhenoDigm parser used to generate the 19.04 release data is the [solr_phenodigm_1904](https://github.com/opentargets/evidence_datasource_parsers/tree/solr_phenodigm_1904) branch.
-
-The version in _master_ is an older version (October 2018) that **DOES NOT** call the IMPC SOLR API and it is **unlikely to work** but it has not been tested.
-
-[solr_phenodigm](https://github.com/opentargets/evidence_datasource_parsers/tree/solr_phenodigm) is the version that Gautier handed over to the OT data team in February 2019. It *DOES* call the IMPC SOLR API but it has a number of bugs and **DOES NOT WORK**.
-
-**TODO**
-- [ ] map `intergenic` rsIDs to genes (~900k evidences)
-- [ ] improve mappings with manual curation
+(venv)$ python3 modules/CRISPR.py -s 1.7.5 -c crispr_cell_lines.tsv -o crispr-18-11-2020.json
+```
+
+### PhenoDigm
+
+Generates target-disease evidence querying the IMPC SOLR API.
+
+#### System requirements and running time
+The PhenoDigm parser has been run both in a MacBook Pro and a Google Cloud machine. The current version is very memory greedy, using up to 60 GB. 
+
+* MacBook Pro: It takes around 8 hours to run in a 16 GB laptop.
+* Google Cloud Machine: It runs in around 2 hours in a 60 GB machine (_n1-standard-16_). There used to be such a machine set up but now one called _ag-ubuntu-20-04-lts_ in _open-targets-eu-dev_ can be used instead (see below). This machine has specs higher than needed (32 vCPU and 208 GB memory).
+
+#### Installation
+Before the parser can be run there is one dependency that needs to be installed manually:
+
+```sh
+# Create and activate virtual environment (requires python3)
+virtualenv -p python3 phenodigm_venv
+source phenodigm_venv/bin/activate
+
+# Install dependencies
+pip3 install -r requirements.txt
+
+# Manually download and install ontology-utils as it requires specific tag
+wget https://github.com/opentargets/ontology-utils/archive/bff0f189a4c6e8613e99a5d47e9ad4ceb6a375fc.zip
+pip3 install bff0f189a4c6e8613e99a5d47e9ad4ceb6a375fc.zip
+
+# Set environment variables
+export PYTHONPATH=.
+```
+Additionally, the parser needs access to Google Cloud, which requires downloading a key JSON file and setting the `GOOGLE_APPLICATION_CREDENTIALS` variable. Ask someone from the back-end team about it.
+
+#### Running MouseModels in a Google Cloud virtual machine
+
+Start the machine and connect to it via SSH.
+
+Before you start you may want to change the name of the output JSON by editing `MOUSEMODELS_EVIDENCE_FILENAME` variable in [settings.py](https://github.com/opentargets/evidence_datasource_parsers/blob/solr_phenodigm_1904/settings.py):
+```python3
+MOUSEMODELS_EVIDENCE_FILENAME = 'phenodigm-4-4-2019.json.gz'
+```
+When you are ready follow these steps:
+```sh
+# Move to installation directory
+cd opentargets/evidence_datasource_parsers/
+
+# Activate virtual environment
+. phenodigm_venv/bin/activate
+
+# Set up PYTHONPATH AND GOOGLE_APPLICATION_CREDENTIALS environment variables
+. phenodigm_venv/bin/set_env_variables.sh
+
+# Update cache
+# NOTE: This is only required once per release, i.e. is not needed if PhenoDigm is
+# rerun multiple times in a short period of time
+python3 modules/MouseModels.py --update-cache
+
+# Run PhenoDigm parser
+python3 modules/MouseModels.py 
+
+# Upload the evidence file to Google Cloud Storage
+python3 modules/MouseModels.py -w
+```
+**NOTE:** Remember to stop the machine once you are done as it costs money to have it on! 
 
 ### Open Targets Genetics Portal
 
@@ -217,5 +244,4 @@
     --cores 32 --sample 1000 --outputFile output.json.gz
 ```
 
-**Important**: to ensure the resulting json shema is valid, we are using the [python_jsonschema_objects](https://pypi.org/project/python-jsonschema-objects/0.0.13/) library, which enforces the proper structure. The only caveat is that the this library uses draft-4 JSON schema, while our JSON schema is written on draft-7. To resolve this discrepancy, our JSON schema repository has a parallel draft-4 compatible branch that we are using for evidence generation.
->>>>>>> a7d804ec
+**Important**: to ensure the resulting json schema is valid, we are using the [python_jsonschema_objects](https://pypi.org/project/python-jsonschema-objects/0.0.13/) library, which enforces the proper structure. The only caveat is that the this library uses draft-4 JSON schema, while our JSON schema is written on draft-7. To resolve this discrepancy, our JSON schema repository has a parallel draft-4 compatible branch that we are using for evidence generation.